# Harmoni360 Fly.io Deployment Guide

## Table of Contents

1. [Prerequisites and Setup](#prerequisites-and-setup)
2. [Application Preparation](#application-preparation)
3. [Infrastructure Deployment](#infrastructure-deployment)
4. [Application Deployment](#application-deployment)
5. [Post-Deployment Configuration](#post-deployment-configuration)
6. [Troubleshooting and Maintenance](#troubleshooting-and-maintenance)
7. [Demo Preparation](#demo-preparation)

---

## Prerequisites and Setup

### 1.1 Fly.io Account Creation

1. **Create Fly.io Account**
   - Visit [https://fly.io/app/sign-up](https://fly.io/app/sign-up)
   - Sign up using GitHub, Google, or email
   - Verify your email address

2. **Add Payment Method** (Required even for free tier)
   - Go to [Billing Settings](https://fly.io/dashboard/billing)
   - Add a credit card (you won't be charged within free tier limits)

### 1.2 Install Fly CLI

**Windows (PowerShell):**
```powershell
iwr https://fly.io/install.ps1 -useb | iex
```

**macOS/Linux:**
```bash
curl -L https://fly.io/install.sh | sh
```

**Verify Installation:**
```bash
fly version
```

### 1.3 Authenticate with Fly.io

```bash
fly auth login
```

### 1.4 Required Tools

Ensure you have the following installed:
- **Docker Desktop** (latest version)
- **.NET 8 SDK**
- **Node.js 20+**
- **Git**

### 1.5 Local Development Environment

1. **Clone and Setup Project:**
   ```bash
   git clone https://github.com/risky-biz/harmoni-hse-360.git
   cd harmoni-hse-360
   ```

2. **Verify Local Build:**
   ```bash
   docker build -t harmoni360:local .
   ```

---

## Application Preparation

### 2.1 Docker Configuration Optimization

Create an optimized Dockerfile for Fly.io deployment:

**Create `Dockerfile.flyio`:**
```dockerfile
# Build stage
FROM mcr.microsoft.com/dotnet/sdk:8.0-alpine AS build
WORKDIR /src

# Install Node.js for React build
RUN apk add --no-cache nodejs npm

# Copy csproj files and restore
COPY ["src/Harmoni360.Web/Harmoni360.Web.csproj", "Harmoni360.Web/"]
COPY ["src/Harmoni360.Application/Harmoni360.Application.csproj", "Harmoni360.Application/"]
COPY ["src/Harmoni360.Domain/Harmoni360.Domain.csproj", "Harmoni360.Domain/"]
COPY ["src/Harmoni360.Infrastructure/Harmoni360.Infrastructure.csproj", "Harmoni360.Infrastructure/"]
RUN dotnet restore "Harmoni360.Web/Harmoni360.Web.csproj"

# Copy everything else
COPY src/ .

# Build React app
<<<<<<< HEAD
WORKDIR /src/Harmoni360.Web/ClientApp
RUN npm ci --only=production
=======
WORKDIR /src/HarmoniHSE360.Web/ClientApp
RUN npm ci --legacy-peer-deps
>>>>>>> 7fedf123
RUN npm run build

# Build .NET app
WORKDIR /src/Harmoni360.Web
RUN dotnet publish "Harmoni360.Web.csproj" -c Release -o /app/publish /p:UseAppHost=false

# Runtime stage
FROM mcr.microsoft.com/dotnet/aspnet:8.0-alpine AS final
WORKDIR /app

# Install cultures for globalization
RUN apk add --no-cache icu-libs
ENV DOTNET_SYSTEM_GLOBALIZATION_INVARIANT=false

# Create non-root user
RUN addgroup -S appgroup && adduser -S appuser -G appgroup

# Copy published files
COPY --from=build /app/publish .

# Create uploads directory and set permissions
RUN mkdir -p uploads && chown -R appuser:appgroup uploads

# Set user
USER appuser

EXPOSE 8080
ENV ASPNETCORE_URLS=http://+:8080
ENTRYPOINT ["dotnet", "Harmoni360.Web.dll"]
```

### 2.2 Environment Variables Configuration

**Create `appsettings.Production.json`:**
```json
{
  "Logging": {
    "LogLevel": {
      "Default": "Information",
      "Microsoft.AspNetCore": "Warning",
      "Microsoft.EntityFrameworkCore": "Warning"
    }
  },
  "AllowedHosts": "*",
  "ConnectionStrings": {
    "DefaultConnection": "",
    "Redis": ""
  },
  "Jwt": {
    "Key": "",
    "Issuer": "Harmoni360",
    "Audience": "Harmoni360Users",
    "ExpirationMinutes": "60",
    "RefreshTokenExpirationDays": "7"
  }
}
```

### 2.3 Database Migration Preparation

**Create migration script `scripts/migrate.sh`:**
```bash
#!/bin/bash
echo "Running database migrations..."
dotnet ef database update --project src/Harmoni360.Infrastructure --startup-project src/Harmoni360.Web
echo "Database migrations completed."
```

---

## Infrastructure Deployment

### 3.1 PostgreSQL Database Setup

1. **Create PostgreSQL Cluster:**
   ```bash
   fly postgres create --name harmoni360-db --region sjc
   ```

2. **Note the Connection Details:**
   - Save the connection string provided
   - Note the database name, username, and password

3. **Verify Database Connection:**
   ```bash
   fly postgres connect -a harmoni360-db
   ```

### 3.2 Redis Setup via Upstash

1. **Create Redis Instance:**
   ```bash
   fly ext redis create --name harmoni360-redis
   ```

2. **Note Redis Connection String:**
   - Save the Redis URL provided
   - This will be used in environment variables

### 3.3 Network Configuration

The database and Redis will be automatically configured on Fly.io's private network. No additional network setup is required.

---

## Application Deployment

### 4.1 Initialize Fly Application

1. **Initialize Fly App:**
   ```bash
   fly launch --no-deploy --name harmoni360-app --region sjc
   ```

2. **Configure fly.toml:**
   ```toml
   app = "harmoni360-app"
   primary_region = "sjc"

   [build]
     dockerfile = "Dockerfile.flyio"

   [env]
     ASPNETCORE_ENVIRONMENT = "Production"
     ASPNETCORE_URLS = "http://+:8080"

   [[services]]
     internal_port = 8080
     protocol = "tcp"

     [[services.ports]]
       handlers = ["http"]
       port = 80
       force_https = true

     [[services.ports]]
       handlers = ["tls", "http"]
       port = 443

     [services.concurrency]
       type = "connections"
       hard_limit = 25
       soft_limit = 20

   [[services.http_checks]]
     interval = "10s"
     grace_period = "5s"
     method = "GET"
     path = "/health"
     protocol = "http"
     timeout = "2s"
     tls_skip_verify = false

   [mounts]
     source = "harmoni360_uploads"
     destination = "/app/uploads"
   ```

### 4.2 Create Persistent Volume

```bash
fly volumes create harmoni360_uploads --region sjc --size 1
```

### 4.3 Configure Secrets

1. **Set Database Connection:**
   ```bash
   fly secrets set ConnectionStrings__DefaultConnection="postgres://username:password@hostname:5432/database"
   ```

2. **Set Redis Connection:**
   ```bash
   fly secrets set ConnectionStrings__Redis="redis://username:password@hostname:6379"
   ```

3. **Set JWT Key:**
   ```bash
   fly secrets set Jwt__Key="YourSuperSecretProductionJwtKeyThatMustBeAtLeast32CharactersLong!"
   ```

### 4.4 Deploy Application

1. **Build and Deploy:**
   ```bash
   fly deploy
   ```

2. **Monitor Deployment:**
   ```bash
   fly logs
   ```

### 4.5 Custom Domain Setup

1. **Add Custom Domain:**
   ```bash
   fly certs create harmoni360.yourdomain.com
   ```

2. **Configure DNS:**
   - Add CNAME record pointing to your Fly.io app
   - SSL certificate will be automatically provisioned

---

## Post-Deployment Configuration

### 5.1 Database Migration

1. **Run Migrations:**
   ```bash
   fly ssh console
   cd /app
   dotnet ef database update
   ```

### 5.2 Health Checks Setup

The health check is already configured in `fly.toml`. Verify it's working:

```bash
fly status
```

### 5.3 Performance Optimization

1. **Scale Application (if needed):**
   ```bash
   fly scale count 2
   ```

2. **Monitor Resource Usage:**
   ```bash
   fly metrics
   ```

---

## Troubleshooting and Maintenance

### 6.1 Common Issues

**Issue: Application won't start**
```bash
# Check logs
fly logs

# Check app status
fly status

# Restart app
fly restart
```

**Issue: Database connection failed**
```bash
# Verify database is running
fly status -a harmoni360-db

# Check connection string
fly secrets list
```

### 6.2 Monitoring and Logging

1. **View Real-time Logs:**
   ```bash
   fly logs -f
   ```

2. **Access Application Metrics:**
   ```bash
   fly dashboard
   ```

### 6.3 Backup Procedures

1. **Database Backup:**
   ```bash
   fly postgres backup create -a harmoni360-db
   ```

2. **List Backups:**
   ```bash
   fly postgres backup list -a harmoni360-db
   ```

---

## Demo Preparation

### 7.1 Sample Data Loading

1. **Access Application Console:**
   ```bash
   fly ssh console -a harmoni360-app
   ```

2. **Run Data Seeding:**
   ```bash
   cd /app
   dotnet run --seed-data
   ```

### 7.2 Demo User Accounts

Create the following demo accounts:

- **Admin User:** admin@harmoni360.com / Admin123!
- **Manager User:** manager@harmoni360.com / Manager123!
- **Employee User:** employee@harmoni360.com / Employee123!

### 7.3 Testing Checklist

- [ ] Application loads successfully
- [ ] User authentication works
- [ ] Database operations function
- [ ] Real-time features (SignalR) work
- [ ] File upload functionality
- [ ] All major features accessible
- [ ] Performance is acceptable
- [ ] SSL certificate is valid

### 7.4 Demo Environment URLs

- **Application:** https://harmoni360-app.fly.dev
- **Custom Domain:** https://harmoni360.yourdomain.com
- **Health Check:** https://harmoni360-app.fly.dev/health

---

## Maintenance Commands

**Update Application:**
```bash
fly deploy
```

**Scale Resources:**
```bash
fly scale memory 1024  # Scale to 1GB RAM
fly scale count 2      # Scale to 2 instances
```

**Monitor Performance:**
```bash
fly metrics
fly status
```

**Access Database:**
```bash
fly postgres connect -a harmoni360-db
```

---

## Related Documentation

### Deployment Documentation Suite
- **[Troubleshooting Guide](./Troubleshooting_Guide.md)** - Common issues and solutions
- **[Demo Preparation Guide](./Demo_Preparation_Guide.md)** - Client demo setup
- **[Deployment Checklist](./Deployment_Checklist.md)** - Comprehensive verification checklist
- **[Deployment README](./README.md)** - Overview and quick reference

### Automated Deployment
- **Linux/macOS:** `./scripts/deploy-flyio.sh`
- **Windows:** `.\scripts\deploy-flyio.ps1`

## Support and Resources

### External Resources
- **Fly.io Documentation:** https://fly.io/docs/
- **Fly.io Community:** https://community.fly.io/
- **Fly.io Status:** https://status.fly.io/

### Internal Resources
- **Harmoni360 Repository:** https://github.com/risky-biz/harmoni-hse-360
- **Getting Started Guide:** [../Guides/Getting_Started_Guide.md](../Guides/Getting_Started_Guide.md)
- **Docker Guide:** [../Guides/Docker_Guide.md](../Guides/Docker_Guide.md)

---

<<<<<<< HEAD
*Last Updated: January 2025*
*Version: 1.0*
*Part of Harmoni360 Deployment Documentation Suite*
=======
*Last Updated: March 2025*
*Version: 1.1*
*Part of HarmoniHSE360 Deployment Documentation Suite*
>>>>>>> 7fedf123
<|MERGE_RESOLUTION|>--- conflicted
+++ resolved
@@ -97,13 +97,8 @@
 COPY src/ .
 
 # Build React app
-<<<<<<< HEAD
 WORKDIR /src/Harmoni360.Web/ClientApp
-RUN npm ci --only=production
-=======
-WORKDIR /src/HarmoniHSE360.Web/ClientApp
 RUN npm ci --legacy-peer-deps
->>>>>>> 7fedf123
 RUN npm run build
 
 # Build .NET app
@@ -301,7 +296,7 @@
 
 1. **Add Custom Domain:**
    ```bash
-   fly certs create harmoni360.yourdomain.com
+   fly certs create harmonihse360.yourdomain.com
    ```
 
 2. **Configure DNS:**
@@ -488,12 +483,6 @@
 
 ---
 
-<<<<<<< HEAD
-*Last Updated: January 2025*
-*Version: 1.0*
-*Part of Harmoni360 Deployment Documentation Suite*
-=======
 *Last Updated: March 2025*
 *Version: 1.1*
-*Part of HarmoniHSE360 Deployment Documentation Suite*
->>>>>>> 7fedf123
+*Part of Harmoni360 Deployment Documentation Suite*