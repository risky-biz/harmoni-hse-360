--- conflicted
+++ resolved
@@ -238,11 +238,8 @@
 ```dockerfile
 # Use multi-stage builds efficiently
 # Clear npm cache
-<<<<<<< HEAD
+
 RUN npm ci --legacy-peer-deps && npm cache clean --force
-=======
-RUN npm ci && npm cache clean --force
->>>>>>> 8965802b
 
 # Optimize .NET build
 RUN dotnet publish -c Release --no-restore -o /app/publish
