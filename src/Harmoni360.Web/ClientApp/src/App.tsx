<<<<<<< HEAD
import React, { Suspense, useEffect } from 'react';
import {
  BrowserRouter,
  Routes,
  Route,
  Navigate,
  useLocation,
} from 'react-router-dom';
import { Provider } from 'react-redux';
import { CSpinner } from '@coreui/react';

// CoreUI styles
import '@coreui/coreui/dist/css/coreui.min.css';

// Custom styles with Harmoni branding
import './styles/app.scss';

// Store
import { store } from './store';

// Layouts
import DefaultLayout from './layouts/DefaultLayout';
import AuthLayout from './layouts/AuthLayout';

// Guards
import PrivateRoute from './components/auth/PrivateRoute';
import AdminRoute from './components/auth/AdminRoute';
import AuthErrorBoundary from './components/common/AuthErrorBoundary';

// Hooks
import { useSignalR } from './hooks/useSignalR';

// Performance optimizations
import { PerformanceMonitor } from './utils/performance';
import { initializeOptimizations, addResourceHints, lazy } from './utils/optimization';

// Add UnauthorizedAccess component
const UnauthorizedAccess = React.lazy(() =>
  import('./components/common/UnauthorizedAccess').catch((err) => {
    console.error('Failed to load UnauthorizedAccess:', err);
    return {
      default: () => <div>Error loading unauthorized page. Please refresh.</div>,
    };
  })
);


// Lazy load pages with optimized error handling
const Dashboard = React.lazy(() =>
  import('./pages/Dashboard').catch((err) => {
    console.error('Failed to load Dashboard:', err);
    return {
      default: () => <div>Error loading Dashboard. Please refresh.</div>,
    };
  })
);
const Login = React.lazy(() =>
  import('./pages/auth/Login').catch((err) => {
    console.error('Failed to load Login:', err);
    return { default: () => <div>Error loading Login. Please refresh.</div> };
  })
);
const IncidentList = React.lazy(() =>
  import('./pages/incidents/IncidentList').catch((err) => {
    console.error('Failed to load IncidentList:', err);
    return {
      default: () => <div>Error loading Incident List. Please refresh.</div>,
    };
  })
);
const CreateIncident = React.lazy(() =>
  import('./pages/incidents/CreateIncident').catch((err) => {
    console.error('Failed to load CreateIncident:', err);
    return {
      default: () => <div>Error loading Create Incident. Please refresh.</div>,
    };
  })
);
const IncidentDetailEnhanced = React.lazy(() =>
  import('./pages/incidents/IncidentDetailEnhanced').catch((err) => {
    console.error('Failed to load IncidentDetailEnhanced:', err);
    return {
      default: () => <div>Error loading Incident Detail. Please refresh.</div>,
    };
  })
);
const EditIncident = React.lazy(() =>
  import('./pages/incidents/EditIncident').catch((err) => {
    console.error('Failed to load EditIncident:', err);
    return {
      default: () => <div>Error loading Edit Incident. Please refresh.</div>,
    };
  })
);
const MyReports = React.lazy(() =>
  import('./pages/incidents/MyReports').catch((err) => {
    console.error('Failed to load MyReports:', err);
    return {
      default: () => <div>Error loading My Reports. Please refresh.</div>,
    };
  })
);
const IncidentDashboard = React.lazy(() =>
  import('./pages/incidents/IncidentDashboard').catch((err) => {
    console.error('Failed to load IncidentDashboard:', err);
    return {
      default: () => <div>Error loading Incident Dashboard. Please refresh.</div>,
    };
  })
);
const QuickReport = React.lazy(() =>
  import('./pages/incidents/QuickReport').catch((err) => {
    console.error('Failed to load QuickReport:', err);
    return {
      default: () => <div>Error loading Quick Report. Please refresh.</div>,
    };
  })
);
const QrScanner = React.lazy(() =>
  import('./pages/incidents/QrScanner').catch((err) => {
    console.error('Failed to load QrScanner:', err);
    return {
      default: () => <div>Error loading QR Scanner. Please refresh.</div>,
    };
  })
);

// Hazard Management Pages
const HazardDashboard = React.lazy(() =>
  import('./pages/hazards/HazardDashboard').catch((err) => {
    console.error('Failed to load HazardDashboard:', err);
    return {
      default: () => <div>Error loading Hazard Dashboard. Please refresh.</div>,
    };
  })
);
const CreateHazard = React.lazy(() =>
  import('./pages/hazards/CreateHazard').catch((err) => {
    console.error('Failed to load CreateHazard:', err);
    return {
      default: () => <div>Error loading Create Hazard. Please refresh.</div>,
    };
  })
);
const HazardList = React.lazy(() =>
  import('./pages/hazards/HazardList').catch((err) => {
    console.error('Failed to load HazardList:', err);
    return {
      default: () => <div>Error loading Hazard List. Please refresh.</div>,
    };
  })
);
const HazardDetail = React.lazy(() =>
  import('./pages/hazards/HazardDetail').catch((err) => {
    console.error('Failed to load HazardDetail:', err);
    return {
      default: () => <div>Error loading Hazard Detail. Please refresh.</div>,
    };
  })
);
const EditHazard = React.lazy(() =>
  import('./pages/hazards/EditHazard').catch((err) => {
    console.error('Failed to load EditHazard:', err);
    return {
      default: () => <div>Error loading Edit Hazard. Please refresh.</div>,
    };
  })
);
const MyHazards = React.lazy(() =>
  import('./pages/hazards/MyHazards').catch((err) => {
    console.error('Failed to load MyHazards:', err);
    return {
      default: () => <div>Error loading My Hazards. Please refresh.</div>,
    };
  })
);
const RiskAssessments = React.lazy(() =>
  import('./pages/hazards/RiskAssessments').catch((err) => {
    console.error('Failed to load RiskAssessments:', err);
    return {
      default: () => <div>Error loading Risk Assessments. Please refresh.</div>,
    };
  })
);

// Risk Assessment Management Pages
const RiskAssessmentList = React.lazy(() =>
  import('./pages/risk-assessments/RiskAssessmentList').catch((err) => {
    console.error('Failed to load RiskAssessmentList:', err);
    return {
      default: () => <div>Error loading Risk Assessment List. Please refresh.</div>,
    };
  })
);
const RiskAssessmentDetail = React.lazy(() =>
  import('./pages/risk-assessments/RiskAssessmentDetail').catch((err) => {
    console.error('Failed to load RiskAssessmentDetail:', err);
    return {
      default: () => <div>Error loading Risk Assessment Detail. Please refresh.</div>,
    };
  })
);
const CreateRiskAssessment = React.lazy(() =>
  import('./pages/risk-assessments/CreateRiskAssessment').catch((err) => {
    console.error('Failed to load CreateRiskAssessment:', err);
    return {
      default: () => <div>Error loading Create Risk Assessment. Please refresh.</div>,
    };
  })
);
const HazardAnalytics = React.lazy(() =>
  import('./pages/hazards/HazardAnalytics').catch((err) => {
    console.error('Failed to load HazardAnalytics:', err);
    return {
      default: () => <div>Error loading Hazard Analytics. Please refresh.</div>,
    };
  })
);
const MitigationActions = React.lazy(() =>
  import('./pages/hazards/MitigationActions').catch((err) => {
    console.error('Failed to load MitigationActions:', err);
    return {
      default: () => <div>Error loading Mitigation Actions. Please refresh.</div>,
    };
  })
);
const HazardMapping = React.lazy(() =>
  import('./pages/hazards/HazardMapping').catch((err) => {
    console.error('Failed to load HazardMapping:', err);
    return {
      default: () => <div>Error loading Hazard Mapping. Please refresh.</div>,
    };
  })
);
const MobileHazardReport = React.lazy(() =>
  import('./pages/hazards/MobileHazardReport').catch((err) => {
    console.error('Failed to load MobileHazardReport:', err);
    return {
      default: () => <div>Error loading Mobile Hazard Report. Please refresh.</div>,
    };
  })
);

// PPE Management Pages
const PPEDashboard = React.lazy(() =>
  import('./pages/ppe/PPEDashboard').catch((err) => {
    console.error('Failed to load PPEDashboard:', err);
    return {
      default: () => <div>Error loading PPE Dashboard. Please refresh.</div>,
    };
  })
);
const PPEManagement = React.lazy(() =>
  import('./pages/ppe/PPEManagement').catch((err) => {
    console.error('Failed to load PPEManagement:', err);
    return {
      default: () => <div>Error loading PPE Management. Please refresh.</div>,
    };
  })
);
const PPEOperationalManagement = React.lazy(() =>
  import('./pages/ppe/PPEOperationalManagement').catch((err) => {
    console.error('Failed to load PPEOperationalManagement:', err);
    return {
      default: () => <div>Error loading PPE Operational Management. Please refresh.</div>,
    };
  })
);
const PPEList = React.lazy(() =>
  import('./pages/ppe/PPEList').catch((err) => {
    console.error('Failed to load PPEList:', err);
    return {
      default: () => <div>Error loading PPE List. Please refresh.</div>,
    };
  })
);
const CreatePPE = React.lazy(() =>
  import('./pages/ppe/CreatePPE').catch((err) => {
    console.error('Failed to load CreatePPE:', err);
    return {
      default: () => <div>Error loading Create PPE. Please refresh.</div>,
    };
  })
);
const EditPPE = React.lazy(() =>
  import('./pages/ppe/EditPPE').catch((err) => {
    console.error('Failed to load EditPPE:', err);
    return {
      default: () => <div>Error loading Edit PPE. Please refresh.</div>,
    };
  })
);
const PPEDetail = React.lazy(() =>
  import('./pages/ppe/PPEDetail').catch((err) => {
    console.error('Failed to load PPEDetail:', err);
    return {
      default: () => <div>Error loading PPE Detail. Please refresh.</div>,
    };
  })
);

// Inspection Management Pages
const InspectionDashboard = React.lazy(() =>
  import('./pages/inspections/InspectionDashboard').then(module => ({
    default: module.InspectionDashboard
  })).catch((err) => {
    console.error('Failed to load InspectionDashboard:', err);
    return {
      default: () => <div>Error loading Inspection Dashboard. Please refresh.</div>,
    };
  })
);
const InspectionList = React.lazy(() =>
  import('./pages/inspections/InspectionList').then(module => ({
    default: module.InspectionList
  })).catch((err) => {
    console.error('Failed to load InspectionList:', err);
    return {
      default: () => <div>Error loading Inspection List. Please refresh.</div>,
    };
  })
);
const CreateInspection = React.lazy(() =>
  import('./pages/inspections/CreateInspection').then(module => ({
    default: module.CreateInspection
  })).catch((err) => {
    console.error('Failed to load CreateInspection:', err);
    return {
      default: () => <div>Error loading Create Inspection. Please refresh.</div>,
    };
  })
);
const InspectionDetail = React.lazy(() =>
  import('./pages/inspections/InspectionDetail').then(module => ({
    default: module.InspectionDetail
  })).catch((err) => {
    console.error('Failed to load InspectionDetail:', err);
    return {
      default: () => <div>Error loading Inspection Detail. Please refresh.</div>,
    };
  })
);
const EditInspection = React.lazy(() =>
  import('./pages/inspections/EditInspection').then(module => ({
    default: module.EditInspection
  })).catch((err) => {
    console.error('Failed to load EditInspection:', err);
    return {
      default: () => <div>Error loading Edit Inspection. Please refresh.</div>,
    };
  })
);
const MyInspections = React.lazy(() =>
  import('./pages/inspections/MyInspections').then(module => ({
    default: module.MyInspections
  })).catch((err) => {
    console.error('Failed to load MyInspections:', err);
    return {
      default: () => <div>Error loading My Inspections. Please refresh.</div>,
    };
  })
);

// Work Permit Management Pages
const WorkPermitDashboard = React.lazy(() =>
  import('./pages/work-permits/WorkPermitDashboard').catch((err) => {
    console.error('Failed to load WorkPermitDashboard:', err);
    return {
      default: () => <div>Error loading Work Permit Dashboard. Please refresh.</div>,
    };
  })
);
const WorkPermitList = React.lazy(() =>
  import('./pages/work-permits/WorkPermitList').catch((err) => {
    console.error('Failed to load WorkPermitList:', err);
    return {
      default: () => <div>Error loading Work Permit List. Please refresh.</div>,
    };
  })
);
const CreateWorkPermit = React.lazy(() =>
  import('./pages/work-permits/CreateWorkPermit').catch((err) => {
    console.error('Failed to load CreateWorkPermit:', err);
    return {
      default: () => <div>Error loading Create Work Permit. Please refresh.</div>,
    };
  })
);
const EditWorkPermit = React.lazy(() =>
  import('./pages/work-permits/EditWorkPermit').catch((err) => {
    console.error('Failed to load EditWorkPermit:', err);
    return {
      default: () => <div>Error loading Edit Work Permit. Please refresh.</div>,
    };
  })
);
const WorkPermitDetail = React.lazy(() =>
  import('./pages/work-permits/WorkPermitDetail').catch((err) => {
    console.error('Failed to load WorkPermitDetail:', err);
    return {
      default: () => <div>Error loading Work Permit Detail. Please refresh.</div>,
    };
  })
);
const WorkPermitApproval = React.lazy(() =>
  import('./pages/work-permits/WorkPermitApproval').catch((err) => {
    console.error('Failed to load WorkPermitApproval:', err);
    return {
      default: () => <div>Error loading Work Permit Approval. Please refresh.</div>,
    };
  })
);
const MyWorkPermits = React.lazy(() =>
  import('./pages/work-permits/MyWorkPermits').catch((err) => {
    console.error('Failed to load MyWorkPermits:', err);
    return {
      default: () => <div>Error loading My Work Permits. Please refresh.</div>,
    };
  })
);

// License Management Pages
const LicenseDashboard = React.lazy(() =>
  import('./pages/licenses/LicenseDashboard').catch((err) => {
    console.error('Failed to load LicenseDashboard:', err);
    return {
      default: () => <div>Error loading License Dashboard. Please refresh.</div>,
    };
  })
);
const LicenseList = React.lazy(() =>
  import('./pages/licenses/LicenseList').catch((err) => {
    console.error('Failed to load LicenseList:', err);
    return {
      default: () => <div>Error loading License List. Please refresh.</div>,
    };
  })
);
const CreateLicense = React.lazy(() =>
  import('./pages/licenses/CreateLicense').catch((err) => {
    console.error('Failed to load CreateLicense:', err);
    return {
      default: () => <div>Error loading Create License. Please refresh.</div>,
    };
  })
);
const LicenseDetail = React.lazy(() =>
  import('./pages/licenses/LicenseDetail').catch((err) => {
    console.error('Failed to load LicenseDetail:', err);
    return {
      default: () => <div>Error loading License Detail. Please refresh.</div>,
    };
  })
);

// Audit Management Pages
const AuditDashboard = React.lazy(() =>
  import('./pages/audits/AuditDashboard').catch((err) => {
    console.error('Failed to load AuditDashboard:', err);
    return {
      default: () => <div>Error loading Audit Dashboard. Please refresh.</div>,
    };
  })
);
const AuditList = React.lazy(() =>
  import('./pages/audits/AuditList').catch((err) => {
    console.error('Failed to load AuditList:', err);
    return {
      default: () => <div>Error loading Audit List. Please refresh.</div>,
    };
  })
);
const CreateAudit = React.lazy(() =>
  import('./pages/audits/CreateAudit').catch((err) => {
    console.error('Failed to load CreateAudit:', err);
    return {
      default: () => <div>Error loading Create Audit. Please refresh.</div>,
    };
  })
);
const MyAudits = React.lazy(() =>
  import('./pages/audits/MyAudits').catch((err) => {
    console.error('Failed to load MyAudits:', err);
    return {
      default: () => <div>Error loading My Audits. Please refresh.</div>,
    };
  })
);
const AuditDetail = React.lazy(() =>
  import('./pages/audits/AuditDetail').catch((err) => {
    console.error('Failed to load AuditDetail:', err);
    return {
      default: () => <div>Error loading Audit Detail. Please refresh.</div>,
    };
  })
);
const EditAudit = React.lazy(() =>
  import('./pages/audits/EditAudit').catch((err) => {
    console.error('Failed to load EditAudit:', err);
    return {
      default: () => <div>Error loading Edit Audit. Please refresh.</div>,
    };
  })
);

// Security Management Pages
const SecurityDashboard = React.lazy(() =>
  import('./pages/security/SecurityDashboard').catch((err) => {
    console.error('Failed to load SecurityDashboard:', err);
    return {
      default: () => <div>Error loading Security Dashboard. Please refresh.</div>,
    };
  })
);

// HSSE Statistics Dashboard
const HsseDashboard = React.lazy(() =>
  import('./pages/hsse/HsseDashboard').catch((err) => {
    console.error('Failed to load HsseDashboard:', err);
    return {
      default: () => <div>Error loading HSSE Dashboard. Please refresh.</div>,
    };
  })
);
const SecurityIncidentList = React.lazy(() =>
  import('./pages/security/SecurityIncidentList').catch((err) => {
    console.error('Failed to load SecurityIncidentList:', err);
    return {
      default: () => <div>Error loading Security Incident List. Please refresh.</div>,
    };
  })
);
const CreateSecurityIncident = React.lazy(() =>
  import('./pages/security/CreateSecurityIncident').catch((err) => {
    console.error('Failed to load CreateSecurityIncident:', err);
    return {
      default: () => <div>Error loading Create Security Incident. Please refresh.</div>,
    };
  })
);
const SecurityIncidentDetail = React.lazy(() =>
  import('./pages/security/SecurityIncidentDetail').catch((err) => {
    console.error('Failed to load SecurityIncidentDetail:', err);
    return {
      default: () => <div>Error loading Security Incident Detail. Please refresh.</div>,
    };
  })
);

// Training Management Pages
const TrainingDashboard = React.lazy(() =>
  import('./pages/trainings/TrainingDashboard').catch((err) => {
    console.error('Failed to load TrainingDashboard:', err);
    return {
      default: () => <div>Error loading Training Dashboard. Please refresh.</div>,
    };
  })
);
const TrainingList = React.lazy(() =>
  import('./pages/trainings/TrainingList').catch((err) => {
    console.error('Failed to load TrainingList:', err);
    return {
      default: () => <div>Error loading Training List. Please refresh.</div>,
    };
  })
);
const CreateTraining = React.lazy(() =>
  import('./pages/trainings/CreateTraining').catch((err) => {
    console.error('Failed to load CreateTraining:', err);
    return {
      default: () => <div>Error loading Create Training. Please refresh.</div>,
    };
  })
);
const EditTraining = React.lazy(() =>
  import('./pages/trainings/EditTraining').catch((err) => {
    console.error('Failed to load EditTraining:', err);
    return {
      default: () => <div>Error loading Edit Training. Please refresh.</div>,
    };
  })
);
const TrainingDetail = React.lazy(() =>
  import('./pages/trainings/TrainingDetail').catch((err) => {
    console.error('Failed to load TrainingDetail:', err);
    return {
      default: () => <div>Error loading Training Detail. Please refresh.</div>,
    };
  })
);
const MyTrainings = React.lazy(() =>
  import('./pages/trainings/MyTrainings').catch((err) => {
    console.error('Failed to load MyTrainings:', err);
    return {
      default: () => <div>Error loading My Trainings. Please refresh.</div>,
    };
  })
);

// Health Management Pages (Optimized with lazy loading)
const HealthDashboard = React.lazy(() =>
  lazy.HealthDashboard().catch((err) => {
    console.error('Failed to load HealthDashboard:', err);
    return {
      default: () => <div>Error loading Health Dashboard. Please refresh.</div>,
    };
  })
);
const HealthList = React.lazy(() =>
  lazy.HealthList().catch((err) => {
    console.error('Failed to load HealthList:', err);
    return {
      default: () => <div>Error loading Health List. Please refresh.</div>,
    };
  })
);
const CreateHealthRecord = React.lazy(() =>
  lazy.CreateHealthRecord().catch((err) => {
    console.error('Failed to load CreateHealthRecord:', err);
    return {
      default: () => <div>Error loading Create Health Record. Please refresh.</div>,
    };
  })
);
const EditHealthRecord = React.lazy(() =>
  lazy.EditHealthRecord().catch((err) => {
    console.error('Failed to load EditHealthRecord:', err);
    return {
      default: () => <div>Error loading Edit Health Record. Please refresh.</div>,
    };
  })
);
const HealthDetail = React.lazy(() =>
  lazy.HealthDetail().catch((err) => {
    console.error('Failed to load HealthDetail:', err);
    return {
      default: () => <div>Error loading Health Detail. Please refresh.</div>,
    };
  })
);
const VaccinationManagement = React.lazy(() =>
  lazy.VaccinationManagement().catch((err) => {
    console.error('Failed to load VaccinationManagement:', err);
    return {
      default: () => <div>Error loading Vaccination Management. Please refresh.</div>,
    };
  })
);
const HealthCompliance = React.lazy(() =>
  lazy.HealthCompliance().catch((err) => {
    console.error('Failed to load HealthCompliance:', err);
    return {
      default: () => <div>Error loading Health Compliance. Please refresh.</div>,
    };
  })
);

// Admin Management Pages
const UserManagement = React.lazy(() =>
  import('./pages/admin/UserManagement').catch((err) => {
    console.error('Failed to load UserManagement:', err);
    return {
      default: () => <div>Error loading User Management. Please refresh.</div>,
    };
  })
);

// Settings Management Pages
const SystemSettings = React.lazy(() =>
  import('./pages/settings/SystemSettings').catch((err) => {
    console.error('Failed to load SystemSettings:', err);
    return {
      default: () => <div>Error loading System Settings. Please refresh.</div>,
    };
  })
);
const IncidentSettings = React.lazy(() =>
  import('./pages/settings/IncidentSettings').catch((err) => {
    console.error('Failed to load IncidentSettings:', err);
    return {
      default: () => <div>Error loading Incident Settings. Please refresh.</div>,
    };
  })
);
const RiskSettings = React.lazy(() =>
  import('./pages/settings/RiskSettings').catch((err) => {
    console.error('Failed to load RiskSettings:', err);
    return {
      default: () => <div>Error loading Risk Settings. Please refresh.</div>,
    };
  })
);

// Loading component
const Loading = () => (
  <div className="d-flex justify-content-center align-items-center min-vh-100">
    <CSpinner color="primary" />
  </div>
);

// Route change handler component with performance monitoring
const RouteChangeHandler = () => {
  const location = useLocation();

  useEffect(() => {
    // Scroll to top on route change
    window.scrollTo(0, 0);

    // Performance monitoring for route changes
    performance.mark('route-start');
    
    // Log route changes for debugging
    console.log('Route changed to:', location.pathname);
    
    // Monitor page performance
    const performanceMonitor = new PerformanceMonitor();
    performanceMonitor.measurePageLoad();
    
    // End route measurement
    performance.mark('route-end');
    performance.measure('route-change', 'route-start', 'route-end');
  }, [location]);

  return null;
};

// SignalR Connection Manager
const SignalRConnectionManager = () => {
  useSignalR();
  return null;
};

// Error Boundary Component
class ErrorBoundary extends React.Component<
  { children: React.ReactNode },
  { hasError: boolean; error?: Error }
> {
  constructor(props: { children: React.ReactNode }) {
    super(props);
    this.state = { hasError: false };
  }

  static getDerivedStateFromError(error: Error) {
    return { hasError: true, error };
  }

  componentDidCatch(error: Error, errorInfo: React.ErrorInfo) {
    console.error('Error Boundary caught an error:', error, errorInfo);
  }

  render() {
    if (this.state.hasError) {
      return (
        <div className="d-flex justify-content-center align-items-center min-vh-100">
          <div className="text-center">
            <h2>Something went wrong</h2>
            <p>Please refresh the page to continue.</p>
            <button
              className="btn btn-primary"
              onClick={() => window.location.reload()}
            >
              Refresh Page
            </button>
          </div>
        </div>
      );
    }

    return this.props.children;
  }
}

function App() {
  useEffect(() => {
    // Initialize performance optimizations
    initializeOptimizations();
    addResourceHints();
    
    // Initialize service worker for offline support
    if ('serviceWorker' in navigator) {
      navigator.serviceWorker.register('/sw.js').catch(() => {
        // Service worker registration failed, but that's okay for dev
      });
    }
    
    // Initialize performance monitoring
    const performanceMonitor = new PerformanceMonitor();
    performanceMonitor.measurePageLoad();
    
    // Clean up on unmount
    return () => {
      // Performance cleanup would go here
    };
  }, []);

  return (
    <AuthErrorBoundary>
      <ErrorBoundary>
        <Provider store={store}>
          <BrowserRouter>
            <RouteChangeHandler />
            <SignalRConnectionManager />
            <Suspense fallback={<Loading />}>
            <Routes>
              {/* Auth Routes */}
              <Route element={<AuthLayout />}>
                <Route path="/login" element={<Login />} />
              </Route>

              {/* Unauthorized Access Route (No authentication required) */}
              <Route path="/unauthorized" element={<UnauthorizedAccess />} />

              {/* Public Reporting Routes (No Authentication Required) */}
              <Route path="/report/qr/:qrId" element={<QuickReport />} />
              <Route path="/report/anonymous" element={<QuickReport />} />
              <Route path="/report/quick" element={<QuickReport />} />

              {/* Protected Routes */}
              <Route
                element={
                  <PrivateRoute>
                    <DefaultLayout />
                  </PrivateRoute>
                }
              >
                <Route
                  path="/"
                  element={<Navigate to="/dashboard" replace />}
                />
                <Route path="/dashboard" element={<Dashboard />} />
                <Route path="/hsse/dashboard" element={<HsseDashboard />} />

                {/* Incident Management */}
                <Route path="/incidents" element={<IncidentList />} />
                <Route path="/incidents/dashboard" element={<IncidentDashboard />} />
                <Route path="/incidents/create" element={<CreateIncident />} />
                <Route
                  path="/incidents/quick-report"
                  element={<QuickReport />}
                />
                <Route path="/incidents/qr-scanner" element={<QrScanner />} />
                <Route path="/incidents/:id" element={<IncidentDetailEnhanced />} />
                <Route path="/incidents/:id/edit" element={<EditIncident />} />
                <Route path="/incidents/my-reports" element={<MyReports />} />

                {/* Hazard Management */}
                <Route path="/hazards" element={<HazardList />} />
                <Route path="/hazards/dashboard" element={<HazardDashboard />} />
                <Route path="/hazards/create" element={<CreateHazard />} />
                <Route path="/hazards/mobile-report" element={<MobileHazardReport />} />
                <Route path="/hazards/my-hazards" element={<MyHazards />} />
                <Route path="/hazards/assessments" element={<RiskAssessments />} />
                <Route path="/hazards/analytics" element={<HazardAnalytics />} />
                <Route path="/hazards/mapping" element={<HazardMapping />} />
                <Route path="/hazards/:hazardId/mitigation-actions" element={<MitigationActions />} />
                <Route path="/hazards/:id" element={<HazardDetail />} />
                <Route path="/hazards/:id/edit" element={<EditHazard />} />

                {/* Risk Assessment Management */}
                <Route path="/risk-assessments" element={<RiskAssessmentList />} />
                <Route path="/risk-assessments/create" element={<CreateRiskAssessment />} />
                <Route path="/risk-assessments/create/:hazardId" element={<CreateRiskAssessment />} />
                <Route path="/risk-assessments/:id" element={<RiskAssessmentDetail />} />
                <Route path="/risk-assessments/:id/edit" element={<CreateRiskAssessment />} />
                <Route path="/risk-assessments/:id/reassess" element={<CreateRiskAssessment />} />

                {/* Inspection Management */}
                <Route path="/inspections" element={<InspectionList />} />
                <Route path="/inspections/dashboard" element={<InspectionDashboard />} />
                <Route path="/inspections/create" element={<CreateInspection />} />
                <Route path="/inspections/my-inspections" element={<MyInspections />} />
                <Route path="/inspections/:id" element={<InspectionDetail />} />
                <Route path="/inspections/:id/edit" element={<EditInspection />} />

                {/* PPE Management */}
                <Route path="/ppe" element={<PPEList />} />
                <Route path="/ppe/dashboard" element={<PPEDashboard />} />
                <Route path="/ppe/management" element={<PPEOperationalManagement />} />
                <Route path="/ppe/create" element={<CreatePPE />} />
                <Route path="/ppe/:id" element={<PPEDetail />} />
                <Route path="/ppe/:id/edit" element={<EditPPE />} />

                {/* Work Permit Management */}
                <Route path="/work-permits" element={<WorkPermitList />} />
                <Route path="/work-permits/dashboard" element={<WorkPermitDashboard />} />
                <Route path="/work-permits/create" element={<CreateWorkPermit />} />
                <Route path="/work-permits/my-permits" element={<MyWorkPermits />} />
                <Route path="/work-permits/:id" element={<WorkPermitDetail />} />
                <Route path="/work-permits/:id/edit" element={<EditWorkPermit />} />
                <Route path="/work-permits/:id/approve" element={<WorkPermitApproval />} />

                {/* License Management */}
                <Route path="/licenses" element={<LicenseList />} />
                <Route path="/licenses/dashboard" element={<LicenseDashboard />} />
                <Route path="/licenses/create" element={<CreateLicense />} />
                <Route path="/licenses/:id" element={<LicenseDetail />} />

                {/* Audit Management */}
                <Route path="/audits" element={<AuditList />} />
                <Route path="/audits/dashboard" element={<AuditDashboard />} />
                <Route path="/audits/create" element={<CreateAudit />} />
                <Route path="/audits/my-audits" element={<MyAudits />} />
                <Route path="/audits/:id" element={<AuditDetail />} />
                <Route path="/audits/:id/edit" element={<EditAudit />} />

                {/* Health Management */}
                <Route path="/health" element={<HealthList />} />
                <Route path="/health/dashboard" element={<HealthDashboard />} />
                <Route path="/health/create" element={<CreateHealthRecord />} />
                <Route path="/health/detail/:id" element={<HealthDetail />} />
                <Route path="/health/edit/:id" element={<EditHealthRecord />} />
                <Route path="/health/vaccinations" element={<VaccinationManagement />} />
                <Route path="/health/compliance" element={<HealthCompliance />} />

                {/* Security Management */}
                <Route path="/security" element={<SecurityIncidentList />} />
                <Route path="/security/incidents" element={<SecurityIncidentList />} />
                <Route path="/security/dashboard" element={<SecurityDashboard />} />
                <Route path="/security/incidents/create" element={<CreateSecurityIncident />} />
                <Route path="/security/incidents/:id" element={<SecurityIncidentDetail />} />
                <Route path="/security/incidents/:id/edit" element={<CreateSecurityIncident />} />

                {/* Training Management */}
                <Route path="/trainings" element={<TrainingList />} />
                <Route path="/trainings/dashboard" element={<TrainingDashboard />} />
                <Route path="/trainings/create" element={<CreateTraining />} />
                <Route path="/trainings/my-trainings" element={<MyTrainings />} />
                <Route path="/trainings/:id" element={<TrainingDetail />} />
                <Route path="/trainings/:id/edit" element={<EditTraining />} />
                <Route path="/trainings/:id/enroll" element={<TrainingDetail />} />

                {/* Admin Routes - Protected by AdminRoute */}
                <Route
                  path="/admin/users"
                  element={
                    <AdminRoute>
                      <UserManagement />
                    </AdminRoute>
                  }
                />
                <Route
                  path="/admin/settings"
                  element={
                    <AdminRoute>
                      <div className="p-4">
                        <h2>System Settings</h2>
                        <p>General system settings coming soon...</p>
                      </div>
                    </AdminRoute>
                  }
                />

                {/* Settings Routes - Protected by AdminRoute */}
                <Route path="/settings/*" element={
                  <AdminRoute>
                    <Routes>
                      <Route path="ppe" element={<PPEManagement />} />
                      <Route path="incidents" element={<IncidentSettings />} />
                      <Route path="risks" element={<RiskSettings />} />
                      <Route path="users" element={
                        <div className="p-4">
                          <h2>User Management Settings</h2>
                          <p>User and role management coming soon...</p>
                        </div>
                      } />
                      <Route path="system" element={<SystemSettings />} />
                      <Route path="audit" element={
                        <div className="p-4">
                          <h2>Audit & Compliance Settings</h2>
                          <p>Audit and compliance configuration coming soon...</p>
                        </div>
                      } />
                      <Route index element={
                        <div className="p-4">
                          <h2>Application Settings</h2>
                          <p>Select a module from the sidebar to configure system settings.</p>
                        </div>
                      } />
                    </Routes>
                  </AdminRoute>
                } />

                {/* Profile & Settings (placeholder pages) */}
                <Route
                  path="/profile"
                  element={
                    <div className="p-4">
                      <h2>Profile Page</h2>
                      <p>Coming soon...</p>
                    </div>
                  }
                />

                {/* Catch all other routes and redirect to dashboard */}
                <Route
                  path="*"
                  element={<Navigate to="/dashboard" replace />}
                />
              </Route>
            </Routes>
            </Suspense>
          </BrowserRouter>
        </Provider>
      </ErrorBoundary>
    </AuthErrorBoundary>
  );
}

export default App;
=======
import React, { Suspense, useEffect } from 'react';
import {
  BrowserRouter,
  Routes,
  Route,
  Navigate,
  useLocation,
} from 'react-router-dom';
import { Provider } from 'react-redux';
import { CSpinner } from '@coreui/react';

// CoreUI styles
import '@coreui/coreui/dist/css/coreui.min.css';

// Custom styles with Harmoni branding
import './styles/app.scss';

// Store
import { store } from './store';

// Layouts
import DefaultLayout from './layouts/DefaultLayout';
import AuthLayout from './layouts/AuthLayout';

// Guards
import PrivateRoute from './components/auth/PrivateRoute';
import AdminRoute from './components/auth/AdminRoute';
import AuthErrorBoundary from './components/common/AuthErrorBoundary';

// Hooks
import { useSignalR } from './hooks/useSignalR';

// Performance optimizations
import { PerformanceMonitor } from './utils/performance';
import { initializeOptimizations, addResourceHints, lazy } from './utils/optimization';

// Add UnauthorizedAccess component
const UnauthorizedAccess = React.lazy(() =>
  import('./components/common/UnauthorizedAccess').catch((err) => {
    console.error('Failed to load UnauthorizedAccess:', err);
    return {
      default: () => <div>Error loading unauthorized page. Please refresh.</div>,
    };
  })
);


// Lazy load pages with optimized error handling
const Dashboard = React.lazy(() =>
  import('./pages/Dashboard').catch((err) => {
    console.error('Failed to load Dashboard:', err);
    return {
      default: () => <div>Error loading Dashboard. Please refresh.</div>,
    };
  })
);
const Login = React.lazy(() =>
  import('./pages/auth/Login').catch((err) => {
    console.error('Failed to load Login:', err);
    return { default: () => <div>Error loading Login. Please refresh.</div> };
  })
);
const IncidentList = React.lazy(() =>
  import('./pages/incidents/IncidentList').catch((err) => {
    console.error('Failed to load IncidentList:', err);
    return {
      default: () => <div>Error loading Incident List. Please refresh.</div>,
    };
  })
);
const CreateIncident = React.lazy(() =>
  import('./pages/incidents/CreateIncident').catch((err) => {
    console.error('Failed to load CreateIncident:', err);
    return {
      default: () => <div>Error loading Create Incident. Please refresh.</div>,
    };
  })
);
const IncidentDetailEnhanced = React.lazy(() =>
  import('./pages/incidents/IncidentDetailEnhanced').catch((err) => {
    console.error('Failed to load IncidentDetailEnhanced:', err);
    return {
      default: () => <div>Error loading Incident Detail. Please refresh.</div>,
    };
  })
);
const EditIncident = React.lazy(() =>
  import('./pages/incidents/EditIncident').catch((err) => {
    console.error('Failed to load EditIncident:', err);
    return {
      default: () => <div>Error loading Edit Incident. Please refresh.</div>,
    };
  })
);
const MyReports = React.lazy(() =>
  import('./pages/incidents/MyReports').catch((err) => {
    console.error('Failed to load MyReports:', err);
    return {
      default: () => <div>Error loading My Reports. Please refresh.</div>,
    };
  })
);
const IncidentDashboard = React.lazy(() =>
  import('./pages/incidents/IncidentDashboard').catch((err) => {
    console.error('Failed to load IncidentDashboard:', err);
    return {
      default: () => <div>Error loading Incident Dashboard. Please refresh.</div>,
    };
  })
);
const QuickReport = React.lazy(() =>
  import('./pages/incidents/QuickReport').catch((err) => {
    console.error('Failed to load QuickReport:', err);
    return {
      default: () => <div>Error loading Quick Report. Please refresh.</div>,
    };
  })
);
const QrScanner = React.lazy(() =>
  import('./pages/incidents/QrScanner').catch((err) => {
    console.error('Failed to load QrScanner:', err);
    return {
      default: () => <div>Error loading QR Scanner. Please refresh.</div>,
    };
  })
);

// Hazard Management Pages
const HazardDashboard = React.lazy(() =>
  import('./pages/hazards/HazardDashboard').catch((err) => {
    console.error('Failed to load HazardDashboard:', err);
    return {
      default: () => <div>Error loading Hazard Dashboard. Please refresh.</div>,
    };
  })
);
const CreateHazard = React.lazy(() =>
  import('./pages/hazards/CreateHazard').catch((err) => {
    console.error('Failed to load CreateHazard:', err);
    return {
      default: () => <div>Error loading Create Hazard. Please refresh.</div>,
    };
  })
);
const HazardList = React.lazy(() =>
  import('./pages/hazards/HazardList').catch((err) => {
    console.error('Failed to load HazardList:', err);
    return {
      default: () => <div>Error loading Hazard List. Please refresh.</div>,
    };
  })
);
const HazardDetail = React.lazy(() =>
  import('./pages/hazards/HazardDetail').catch((err) => {
    console.error('Failed to load HazardDetail:', err);
    return {
      default: () => <div>Error loading Hazard Detail. Please refresh.</div>,
    };
  })
);
const EditHazard = React.lazy(() =>
  import('./pages/hazards/EditHazard').catch((err) => {
    console.error('Failed to load EditHazard:', err);
    return {
      default: () => <div>Error loading Edit Hazard. Please refresh.</div>,
    };
  })
);
const MyHazards = React.lazy(() =>
  import('./pages/hazards/MyHazards').catch((err) => {
    console.error('Failed to load MyHazards:', err);
    return {
      default: () => <div>Error loading My Hazards. Please refresh.</div>,
    };
  })
);
const RiskAssessments = React.lazy(() =>
  import('./pages/hazards/RiskAssessments').catch((err) => {
    console.error('Failed to load RiskAssessments:', err);
    return {
      default: () => <div>Error loading Risk Assessments. Please refresh.</div>,
    };
  })
);

// Risk Assessment Management Pages
const RiskAssessmentList = React.lazy(() =>
  import('./pages/risk-assessments/RiskAssessmentList').catch((err) => {
    console.error('Failed to load RiskAssessmentList:', err);
    return {
      default: () => <div>Error loading Risk Assessment List. Please refresh.</div>,
    };
  })
);
const RiskAssessmentDetail = React.lazy(() =>
  import('./pages/risk-assessments/RiskAssessmentDetail').catch((err) => {
    console.error('Failed to load RiskAssessmentDetail:', err);
    return {
      default: () => <div>Error loading Risk Assessment Detail. Please refresh.</div>,
    };
  })
);
const CreateRiskAssessment = React.lazy(() =>
  import('./pages/risk-assessments/CreateRiskAssessment').catch((err) => {
    console.error('Failed to load CreateRiskAssessment:', err);
    return {
      default: () => <div>Error loading Create Risk Assessment. Please refresh.</div>,
    };
  })
);
const HazardAnalytics = React.lazy(() =>
  import('./pages/hazards/HazardAnalytics').catch((err) => {
    console.error('Failed to load HazardAnalytics:', err);
    return {
      default: () => <div>Error loading Hazard Analytics. Please refresh.</div>,
    };
  })
);
const MitigationActions = React.lazy(() =>
  import('./pages/hazards/MitigationActions').catch((err) => {
    console.error('Failed to load MitigationActions:', err);
    return {
      default: () => <div>Error loading Mitigation Actions. Please refresh.</div>,
    };
  })
);
const HazardMapping = React.lazy(() =>
  import('./pages/hazards/HazardMapping').catch((err) => {
    console.error('Failed to load HazardMapping:', err);
    return {
      default: () => <div>Error loading Hazard Mapping. Please refresh.</div>,
    };
  })
);
const MobileHazardReport = React.lazy(() =>
  import('./pages/hazards/MobileHazardReport').catch((err) => {
    console.error('Failed to load MobileHazardReport:', err);
    return {
      default: () => <div>Error loading Mobile Hazard Report. Please refresh.</div>,
    };
  })
);

// PPE Management Pages
const PPEDashboard = React.lazy(() =>
  import('./pages/ppe/PPEDashboard').catch((err) => {
    console.error('Failed to load PPEDashboard:', err);
    return {
      default: () => <div>Error loading PPE Dashboard. Please refresh.</div>,
    };
  })
);
const PPEManagement = React.lazy(() =>
  import('./pages/ppe/PPEManagement').catch((err) => {
    console.error('Failed to load PPEManagement:', err);
    return {
      default: () => <div>Error loading PPE Management. Please refresh.</div>,
    };
  })
);
const PPEOperationalManagement = React.lazy(() =>
  import('./pages/ppe/PPEOperationalManagement').catch((err) => {
    console.error('Failed to load PPEOperationalManagement:', err);
    return {
      default: () => <div>Error loading PPE Operational Management. Please refresh.</div>,
    };
  })
);
const PPEList = React.lazy(() =>
  import('./pages/ppe/PPEList').catch((err) => {
    console.error('Failed to load PPEList:', err);
    return {
      default: () => <div>Error loading PPE List. Please refresh.</div>,
    };
  })
);
const CreatePPE = React.lazy(() =>
  import('./pages/ppe/CreatePPE').catch((err) => {
    console.error('Failed to load CreatePPE:', err);
    return {
      default: () => <div>Error loading Create PPE. Please refresh.</div>,
    };
  })
);
const EditPPE = React.lazy(() =>
  import('./pages/ppe/EditPPE').catch((err) => {
    console.error('Failed to load EditPPE:', err);
    return {
      default: () => <div>Error loading Edit PPE. Please refresh.</div>,
    };
  })
);
const PPEDetail = React.lazy(() =>
  import('./pages/ppe/PPEDetail').catch((err) => {
    console.error('Failed to load PPEDetail:', err);
    return {
      default: () => <div>Error loading PPE Detail. Please refresh.</div>,
    };
  })
);

// Inspection Management Pages
const InspectionDashboard = React.lazy(() =>
  import('./pages/inspections/InspectionDashboard').then(module => ({
    default: module.InspectionDashboard
  })).catch((err) => {
    console.error('Failed to load InspectionDashboard:', err);
    return {
      default: () => <div>Error loading Inspection Dashboard. Please refresh.</div>,
    };
  })
);
const InspectionList = React.lazy(() =>
  import('./pages/inspections/InspectionList').then(module => ({
    default: module.InspectionList
  })).catch((err) => {
    console.error('Failed to load InspectionList:', err);
    return {
      default: () => <div>Error loading Inspection List. Please refresh.</div>,
    };
  })
);
const CreateInspection = React.lazy(() =>
  import('./pages/inspections/CreateInspection').then(module => ({
    default: module.CreateInspection
  })).catch((err) => {
    console.error('Failed to load CreateInspection:', err);
    return {
      default: () => <div>Error loading Create Inspection. Please refresh.</div>,
    };
  })
);
const InspectionDetail = React.lazy(() =>
  import('./pages/inspections/InspectionDetail').then(module => ({
    default: module.InspectionDetail
  })).catch((err) => {
    console.error('Failed to load InspectionDetail:', err);
    return {
      default: () => <div>Error loading Inspection Detail. Please refresh.</div>,
    };
  })
);
const EditInspection = React.lazy(() =>
  import('./pages/inspections/EditInspection').then(module => ({
    default: module.EditInspection
  })).catch((err) => {
    console.error('Failed to load EditInspection:', err);
    return {
      default: () => <div>Error loading Edit Inspection. Please refresh.</div>,
    };
  })
);
const MyInspections = React.lazy(() =>
  import('./pages/inspections/MyInspections').then(module => ({
    default: module.MyInspections
  })).catch((err) => {
    console.error('Failed to load MyInspections:', err);
    return {
      default: () => <div>Error loading My Inspections. Please refresh.</div>,
    };
  })
);

// Work Permit Management Pages
const WorkPermitDashboard = React.lazy(() =>
  import('./pages/work-permits/WorkPermitDashboard').catch((err) => {
    console.error('Failed to load WorkPermitDashboard:', err);
    return {
      default: () => <div>Error loading Work Permit Dashboard. Please refresh.</div>,
    };
  })
);
const WorkPermitList = React.lazy(() =>
  import('./pages/work-permits/WorkPermitList').catch((err) => {
    console.error('Failed to load WorkPermitList:', err);
    return {
      default: () => <div>Error loading Work Permit List. Please refresh.</div>,
    };
  })
);
const CreateWorkPermit = React.lazy(() =>
  import('./pages/work-permits/CreateWorkPermit').catch((err) => {
    console.error('Failed to load CreateWorkPermit:', err);
    return {
      default: () => <div>Error loading Create Work Permit. Please refresh.</div>,
    };
  })
);
const EditWorkPermit = React.lazy(() =>
  import('./pages/work-permits/EditWorkPermit').catch((err) => {
    console.error('Failed to load EditWorkPermit:', err);
    return {
      default: () => <div>Error loading Edit Work Permit. Please refresh.</div>,
    };
  })
);
const WorkPermitDetail = React.lazy(() =>
  import('./pages/work-permits/WorkPermitDetail').catch((err) => {
    console.error('Failed to load WorkPermitDetail:', err);
    return {
      default: () => <div>Error loading Work Permit Detail. Please refresh.</div>,
    };
  })
);
const WorkPermitApproval = React.lazy(() =>
  import('./pages/work-permits/WorkPermitApproval').catch((err) => {
    console.error('Failed to load WorkPermitApproval:', err);
    return {
      default: () => <div>Error loading Work Permit Approval. Please refresh.</div>,
    };
  })
);
const MyWorkPermits = React.lazy(() =>
  import('./pages/work-permits/MyWorkPermits').catch((err) => {
    console.error('Failed to load MyWorkPermits:', err);
    return {
      default: () => <div>Error loading My Work Permits. Please refresh.</div>,
    };
  })
);

// License Management Pages
const LicenseDashboard = React.lazy(() =>
  import('./pages/licenses/LicenseDashboard').catch((err) => {
    console.error('Failed to load LicenseDashboard:', err);
    return {
      default: () => <div>Error loading License Dashboard. Please refresh.</div>,
    };
  })
);
const LicenseList = React.lazy(() =>
  import('./pages/licenses/LicenseList').catch((err) => {
    console.error('Failed to load LicenseList:', err);
    return {
      default: () => <div>Error loading License List. Please refresh.</div>,
    };
  })
);
const CreateLicense = React.lazy(() =>
  import('./pages/licenses/CreateLicense').catch((err) => {
    console.error('Failed to load CreateLicense:', err);
    return {
      default: () => <div>Error loading Create License. Please refresh.</div>,
    };
  })
);
const LicenseDetail = React.lazy(() =>
  import('./pages/licenses/LicenseDetail').catch((err) => {
    console.error('Failed to load LicenseDetail:', err);
    return {
      default: () => <div>Error loading License Detail. Please refresh.</div>,
    };
  })
);

// Audit Management Pages
const AuditDashboard = React.lazy(() =>
  import('./pages/audits/AuditDashboard').catch((err) => {
    console.error('Failed to load AuditDashboard:', err);
    return {
      default: () => <div>Error loading Audit Dashboard. Please refresh.</div>,
    };
  })
);
const AuditList = React.lazy(() =>
  import('./pages/audits/AuditList').catch((err) => {
    console.error('Failed to load AuditList:', err);
    return {
      default: () => <div>Error loading Audit List. Please refresh.</div>,
    };
  })
);
const CreateAudit = React.lazy(() =>
  import('./pages/audits/CreateAudit').catch((err) => {
    console.error('Failed to load CreateAudit:', err);
    return {
      default: () => <div>Error loading Create Audit. Please refresh.</div>,
    };
  })
);
const MyAudits = React.lazy(() =>
  import('./pages/audits/MyAudits').catch((err) => {
    console.error('Failed to load MyAudits:', err);
    return {
      default: () => <div>Error loading My Audits. Please refresh.</div>,
    };
  })
);
const AuditDetail = React.lazy(() =>
  import('./pages/audits/AuditDetail').catch((err) => {
    console.error('Failed to load AuditDetail:', err);
    return {
      default: () => <div>Error loading Audit Detail. Please refresh.</div>,
    };
  })
);
const EditAudit = React.lazy(() =>
  import('./pages/audits/EditAudit').catch((err) => {
    console.error('Failed to load EditAudit:', err);
    return {
      default: () => <div>Error loading Edit Audit. Please refresh.</div>,
    };
  })
);

// Security Management Pages
const SecurityDashboard = React.lazy(() =>
  import('./pages/security/SecurityDashboard').catch((err) => {
    console.error('Failed to load SecurityDashboard:', err);
    return {
      default: () => <div>Error loading Security Dashboard. Please refresh.</div>,
    };
  })
);
const SecurityIncidentList = React.lazy(() =>
  import('./pages/security/SecurityIncidentList').catch((err) => {
    console.error('Failed to load SecurityIncidentList:', err);
    return {
      default: () => <div>Error loading Security Incident List. Please refresh.</div>,
    };
  })
);
const CreateSecurityIncident = React.lazy(() =>
  import('./pages/security/CreateSecurityIncident').catch((err) => {
    console.error('Failed to load CreateSecurityIncident:', err);
    return {
      default: () => <div>Error loading Create Security Incident. Please refresh.</div>,
    };
  })
);
const SecurityIncidentDetail = React.lazy(() =>
  import('./pages/security/SecurityIncidentDetail').catch((err) => {
    console.error('Failed to load SecurityIncidentDetail:', err);
    return {
      default: () => <div>Error loading Security Incident Detail. Please refresh.</div>,
    };
  })
);

// Training Management Pages
const TrainingDashboard = React.lazy(() =>
  import('./pages/trainings/TrainingDashboard').catch((err) => {
    console.error('Failed to load TrainingDashboard:', err);
    return {
      default: () => <div>Error loading Training Dashboard. Please refresh.</div>,
    };
  })
);
const TrainingList = React.lazy(() =>
  import('./pages/trainings/TrainingList').catch((err) => {
    console.error('Failed to load TrainingList:', err);
    return {
      default: () => <div>Error loading Training List. Please refresh.</div>,
    };
  })
);
const CreateTraining = React.lazy(() =>
  import('./pages/trainings/CreateTraining').catch((err) => {
    console.error('Failed to load CreateTraining:', err);
    return {
      default: () => <div>Error loading Create Training. Please refresh.</div>,
    };
  })
);
const EditTraining = React.lazy(() =>
  import('./pages/trainings/EditTraining').catch((err) => {
    console.error('Failed to load EditTraining:', err);
    return {
      default: () => <div>Error loading Edit Training. Please refresh.</div>,
    };
  })
);
const TrainingDetail = React.lazy(() =>
  import('./pages/trainings/TrainingDetail').catch((err) => {
    console.error('Failed to load TrainingDetail:', err);
    return {
      default: () => <div>Error loading Training Detail. Please refresh.</div>,
    };
  })
);
const MyTrainings = React.lazy(() =>
  import('./pages/trainings/MyTrainings').catch((err) => {
    console.error('Failed to load MyTrainings:', err);
    return {
      default: () => <div>Error loading My Trainings. Please refresh.</div>,
    };
  })
);

// Health Management Pages (Optimized with lazy loading)
const HealthDashboard = React.lazy(() =>
  lazy.HealthDashboard().catch((err) => {
    console.error('Failed to load HealthDashboard:', err);
    return {
      default: () => <div>Error loading Health Dashboard. Please refresh.</div>,
    };
  })
);
const HealthList = React.lazy(() =>
  lazy.HealthList().catch((err) => {
    console.error('Failed to load HealthList:', err);
    return {
      default: () => <div>Error loading Health List. Please refresh.</div>,
    };
  })
);
const CreateHealthRecord = React.lazy(() =>
  lazy.CreateHealthRecord().catch((err) => {
    console.error('Failed to load CreateHealthRecord:', err);
    return {
      default: () => <div>Error loading Create Health Record. Please refresh.</div>,
    };
  })
);
const EditHealthRecord = React.lazy(() =>
  lazy.EditHealthRecord().catch((err) => {
    console.error('Failed to load EditHealthRecord:', err);
    return {
      default: () => <div>Error loading Edit Health Record. Please refresh.</div>,
    };
  })
);
const HealthDetail = React.lazy(() =>
  lazy.HealthDetail().catch((err) => {
    console.error('Failed to load HealthDetail:', err);
    return {
      default: () => <div>Error loading Health Detail. Please refresh.</div>,
    };
  })
);
const VaccinationManagement = React.lazy(() =>
  lazy.VaccinationManagement().catch((err) => {
    console.error('Failed to load VaccinationManagement:', err);
    return {
      default: () => <div>Error loading Vaccination Management. Please refresh.</div>,
    };
  })
);
const HealthCompliance = React.lazy(() =>
  lazy.HealthCompliance().catch((err) => {
    console.error('Failed to load HealthCompliance:', err);
    return {
      default: () => <div>Error loading Health Compliance. Please refresh.</div>,
    };
  })
);

// Waste Management Pages
const WasteReportList = React.lazy(() =>
  import('./pages/waste-management/WasteReportList').catch((err) => {
    console.error('Failed to load WasteReportList:', err);
    return {
      default: () => <div>Error loading Waste Report List. Please refresh.</div>,
    };
  })
);
const WasteReportForm = React.lazy(() =>
  import('./pages/waste-management/WasteReportForm').catch((err) => {
    console.error('Failed to load WasteReportForm:', err);
    return {
      default: () => <div>Error loading Waste Report Form. Please refresh.</div>,
    };
  })
);
const WasteDashboard = React.lazy(() =>
  import('./pages/waste-management/WasteDashboard').catch((err) => {
    console.error('Failed to load WasteDashboard:', err);
    return {
      default: () => <div>Error loading Waste Dashboard. Please refresh.</div>,
    };
  })
);
const WasteReportDetail = React.lazy(() =>
  import('./pages/waste-management/WasteReportDetail').catch((err) => {
    console.error('Failed to load WasteReportDetail:', err);
    return {
      default: () => <div>Error loading Waste Report Detail. Please refresh.</div>,
    };
  })
);
const MyWasteReports = React.lazy(() =>
  import('./pages/waste-management/MyWasteReports').catch((err) => {
    console.error('Failed to load MyWasteReports:', err);
    return {
      default: () => <div>Error loading My Waste Reports. Please refresh.</div>,
    };
  })
);
const DisposalProviders = React.lazy(() =>
  import('./pages/waste-management/DisposalProviders').catch((err) => {
    console.error('Failed to load DisposalProviders:', err);
    return {
      default: () => <div>Error loading Disposal Providers. Please refresh.</div>,
    };
  })
);
const CreateWasteReport = React.lazy(() =>
  import('./pages/waste-management/CreateWasteReport').catch((err) => {
    console.error('Failed to load CreateWasteReport:', err);
    return {
      default: () => <div>Error loading Create Waste Report. Please refresh.</div>,
    };
  })
);

// Admin Management Pages
const UserManagement = React.lazy(() =>
  import('./pages/admin/UserManagement').catch((err) => {
    console.error('Failed to load UserManagement:', err);
    return {
      default: () => <div>Error loading User Management. Please refresh.</div>,
    };
  })
);

// Settings Management Pages
const SystemSettings = React.lazy(() =>
  import('./pages/settings/SystemSettings').catch((err) => {
    console.error('Failed to load SystemSettings:', err);
    return {
      default: () => <div>Error loading System Settings. Please refresh.</div>,
    };
  })
);
const IncidentSettings = React.lazy(() =>
  import('./pages/settings/IncidentSettings').catch((err) => {
    console.error('Failed to load IncidentSettings:', err);
    return {
      default: () => <div>Error loading Incident Settings. Please refresh.</div>,
    };
  })
);
const RiskSettings = React.lazy(() =>
  import('./pages/settings/RiskSettings').catch((err) => {
    console.error('Failed to load RiskSettings:', err);
    return {
      default: () => <div>Error loading Risk Settings. Please refresh.</div>,
    };
  })
);

// Loading component
const Loading = () => (
  <div className="d-flex justify-content-center align-items-center min-vh-100">
    <CSpinner color="primary" />
  </div>
);

// Route change handler component with performance monitoring
const RouteChangeHandler = () => {
  const location = useLocation();

  useEffect(() => {
    // Scroll to top on route change
    window.scrollTo(0, 0);

    // Performance monitoring for route changes
    performance.mark('route-start');
    
    // Log route changes for debugging
    console.log('Route changed to:', location.pathname);
    
    // Monitor page performance
    const performanceMonitor = new PerformanceMonitor();
    performanceMonitor.measurePageLoad();
    
    // End route measurement
    performance.mark('route-end');
    performance.measure('route-change', 'route-start', 'route-end');
  }, [location]);

  return null;
};

// SignalR Connection Manager
const SignalRConnectionManager = () => {
  useSignalR();
  return null;
};

// Error Boundary Component
class ErrorBoundary extends React.Component<
  { children: React.ReactNode },
  { hasError: boolean; error?: Error }
> {
  constructor(props: { children: React.ReactNode }) {
    super(props);
    this.state = { hasError: false };
  }

  static getDerivedStateFromError(error: Error) {
    return { hasError: true, error };
  }

  componentDidCatch(error: Error, errorInfo: React.ErrorInfo) {
    console.error('Error Boundary caught an error:', error, errorInfo);
  }

  render() {
    if (this.state.hasError) {
      return (
        <div className="d-flex justify-content-center align-items-center min-vh-100">
          <div className="text-center">
            <h2>Something went wrong</h2>
            <p>Please refresh the page to continue.</p>
            <button
              className="btn btn-primary"
              onClick={() => window.location.reload()}
            >
              Refresh Page
            </button>
          </div>
        </div>
      );
    }

    return this.props.children;
  }
}

function App() {
  useEffect(() => {
    // Initialize performance optimizations
    initializeOptimizations();
    addResourceHints();
    
    // Initialize service worker for offline support
    if ('serviceWorker' in navigator) {
      navigator.serviceWorker.register('/sw.js').catch(() => {
        // Service worker registration failed, but that's okay for dev
      });
    }
    
    // Initialize performance monitoring
    const performanceMonitor = new PerformanceMonitor();
    performanceMonitor.measurePageLoad();
    
    // Clean up on unmount
    return () => {
      // Performance cleanup would go here
    };
  }, []);

  return (
    <AuthErrorBoundary>
      <ErrorBoundary>
        <Provider store={store}>
          <BrowserRouter>
            <RouteChangeHandler />
            <SignalRConnectionManager />
            <Suspense fallback={<Loading />}>
            <Routes>
              {/* Auth Routes */}
              <Route element={<AuthLayout />}>
                <Route path="/login" element={<Login />} />
              </Route>

              {/* Unauthorized Access Route (No authentication required) */}
              <Route path="/unauthorized" element={<UnauthorizedAccess />} />

              {/* Public Reporting Routes (No Authentication Required) */}
              <Route path="/report/qr/:qrId" element={<QuickReport />} />
              <Route path="/report/anonymous" element={<QuickReport />} />
              <Route path="/report/quick" element={<QuickReport />} />

              {/* Protected Routes */}
              <Route
                element={
                  <PrivateRoute>
                    <DefaultLayout />
                  </PrivateRoute>
                }
              >
                <Route
                  path="/"
                  element={<Navigate to="/dashboard" replace />}
                />
                <Route path="/dashboard" element={<Dashboard />} />

                {/* Incident Management */}
                <Route path="/incidents" element={<IncidentList />} />
                <Route path="/incidents/dashboard" element={<IncidentDashboard />} />
                <Route path="/incidents/create" element={<CreateIncident />} />
                <Route
                  path="/incidents/quick-report"
                  element={<QuickReport />}
                />
                <Route path="/incidents/qr-scanner" element={<QrScanner />} />
                <Route path="/incidents/:id" element={<IncidentDetailEnhanced />} />
                <Route path="/incidents/:id/edit" element={<EditIncident />} />
                <Route path="/incidents/my-reports" element={<MyReports />} />

                {/* Hazard Management */}
                <Route path="/hazards" element={<HazardList />} />
                <Route path="/hazards/dashboard" element={<HazardDashboard />} />
                <Route path="/hazards/create" element={<CreateHazard />} />
                <Route path="/hazards/mobile-report" element={<MobileHazardReport />} />
                <Route path="/hazards/my-hazards" element={<MyHazards />} />
                <Route path="/hazards/assessments" element={<RiskAssessments />} />
                <Route path="/hazards/analytics" element={<HazardAnalytics />} />
                <Route path="/hazards/mapping" element={<HazardMapping />} />
                <Route path="/hazards/:hazardId/mitigation-actions" element={<MitigationActions />} />
                <Route path="/hazards/:id" element={<HazardDetail />} />
                <Route path="/hazards/:id/edit" element={<EditHazard />} />

                {/* Risk Assessment Management */}
                <Route path="/risk-assessments" element={<RiskAssessmentList />} />
                <Route path="/risk-assessments/create" element={<CreateRiskAssessment />} />
                <Route path="/risk-assessments/create/:hazardId" element={<CreateRiskAssessment />} />
                <Route path="/risk-assessments/:id" element={<RiskAssessmentDetail />} />
                <Route path="/risk-assessments/:id/edit" element={<CreateRiskAssessment />} />
                <Route path="/risk-assessments/:id/reassess" element={<CreateRiskAssessment />} />

                {/* Inspection Management */}
                <Route path="/inspections" element={<InspectionList />} />
                <Route path="/inspections/dashboard" element={<InspectionDashboard />} />
                <Route path="/inspections/create" element={<CreateInspection />} />
                <Route path="/inspections/my-inspections" element={<MyInspections />} />
                <Route path="/inspections/:id" element={<InspectionDetail />} />
                <Route path="/inspections/:id/edit" element={<EditInspection />} />

                {/* PPE Management */}
                <Route path="/ppe" element={<PPEList />} />
                <Route path="/ppe/dashboard" element={<PPEDashboard />} />
                <Route path="/ppe/management" element={<PPEOperationalManagement />} />
                <Route path="/ppe/create" element={<CreatePPE />} />
                <Route path="/ppe/:id" element={<PPEDetail />} />
                <Route path="/ppe/:id/edit" element={<EditPPE />} />

                {/* Work Permit Management */}
                <Route path="/work-permits" element={<WorkPermitList />} />
                <Route path="/work-permits/dashboard" element={<WorkPermitDashboard />} />
                <Route path="/work-permits/create" element={<CreateWorkPermit />} />
                <Route path="/work-permits/my-permits" element={<MyWorkPermits />} />
                <Route path="/work-permits/:id" element={<WorkPermitDetail />} />
                <Route path="/work-permits/:id/edit" element={<EditWorkPermit />} />
                <Route path="/work-permits/:id/approve" element={<WorkPermitApproval />} />

                {/* License Management */}
                <Route path="/licenses" element={<LicenseList />} />
                <Route path="/licenses/dashboard" element={<LicenseDashboard />} />
                <Route path="/licenses/create" element={<CreateLicense />} />
                <Route path="/licenses/:id" element={<LicenseDetail />} />

                {/* Audit Management */}
                <Route path="/audits" element={<AuditList />} />
                <Route path="/audits/dashboard" element={<AuditDashboard />} />
                <Route path="/audits/create" element={<CreateAudit />} />
                <Route path="/audits/my-audits" element={<MyAudits />} />
                <Route path="/audits/:id" element={<AuditDetail />} />
                <Route path="/audits/:id/edit" element={<EditAudit />} />

                {/* Health Management */}
                <Route path="/health" element={<HealthList />} />
                <Route path="/health/dashboard" element={<HealthDashboard />} />
                <Route path="/health/create" element={<CreateHealthRecord />} />
                <Route path="/health/detail/:id" element={<HealthDetail />} />
                <Route path="/health/edit/:id" element={<EditHealthRecord />} />
                <Route path="/health/vaccinations" element={<VaccinationManagement />} />
                <Route path="/health/compliance" element={<HealthCompliance />} />

                {/* Security Management */}
                <Route path="/security" element={<SecurityIncidentList />} />
                <Route path="/security/incidents" element={<SecurityIncidentList />} />
                <Route path="/security/dashboard" element={<SecurityDashboard />} />
                <Route path="/security/incidents/create" element={<CreateSecurityIncident />} />
                <Route path="/security/incidents/:id" element={<SecurityIncidentDetail />} />
                <Route path="/security/incidents/:id/edit" element={<CreateSecurityIncident />} />

                {/* Training Management */}
                <Route path="/trainings" element={<TrainingList />} />
                <Route path="/trainings/dashboard" element={<TrainingDashboard />} />
                <Route path="/trainings/create" element={<CreateTraining />} />
                <Route path="/trainings/my-trainings" element={<MyTrainings />} />
                <Route path="/trainings/:id" element={<TrainingDetail />} />
                <Route path="/trainings/:id/edit" element={<EditTraining />} />
                <Route path="/trainings/:id/enroll" element={<TrainingDetail />} />

                {/* Waste Management */}
                <Route path="/waste-management" element={<WasteReportList />} />
                <Route path="/waste-management/dashboard" element={<WasteDashboard />} />
                <Route path="/waste-management/create" element={<CreateWasteReport />} />
                <Route path="/waste-management/my-reports" element={<MyWasteReports />} />
                <Route path="/waste-management/providers" element={<DisposalProviders />} />
                <Route path="/waste-management/:id" element={<WasteReportDetail />} />
                <Route path="/waste-management/:id/edit" element={<WasteReportForm />} />

                {/* Admin Routes - Protected by AdminRoute */}
                <Route
                  path="/admin/users"
                  element={
                    <AdminRoute>
                      <UserManagement />
                    </AdminRoute>
                  }
                />
                <Route
                  path="/admin/settings"
                  element={
                    <AdminRoute>
                      <div className="p-4">
                        <h2>System Settings</h2>
                        <p>General system settings coming soon...</p>
                      </div>
                    </AdminRoute>
                  }
                />

                {/* Settings Routes - Protected by AdminRoute */}
                <Route path="/settings/*" element={
                  <AdminRoute>
                    <Routes>
                      <Route path="ppe" element={<PPEManagement />} />
                      <Route path="incidents" element={<IncidentSettings />} />
                      <Route path="risks" element={<RiskSettings />} />
                      <Route path="users" element={
                        <div className="p-4">
                          <h2>User Management Settings</h2>
                          <p>User and role management coming soon...</p>
                        </div>
                      } />
                      <Route path="system" element={<SystemSettings />} />
                      <Route path="audit" element={
                        <div className="p-4">
                          <h2>Audit & Compliance Settings</h2>
                          <p>Audit and compliance configuration coming soon...</p>
                        </div>
                      } />
                      <Route index element={
                        <div className="p-4">
                          <h2>Application Settings</h2>
                          <p>Select a module from the sidebar to configure system settings.</p>
                        </div>
                      } />
                    </Routes>
                  </AdminRoute>
                } />

                {/* Profile & Settings (placeholder pages) */}
                <Route
                  path="/profile"
                  element={
                    <div className="p-4">
                      <h2>Profile Page</h2>
                      <p>Coming soon...</p>
                    </div>
                  }
                />

                {/* Catch all other routes and redirect to dashboard */}
                <Route
                  path="*"
                  element={<Navigate to="/dashboard" replace />}
                />
              </Route>
            </Routes>
            </Suspense>
          </BrowserRouter>
        </Provider>
      </ErrorBoundary>
    </AuthErrorBoundary>
  );
}

export default App;
>>>>>>> 5ff6a27c
<|MERGE_RESOLUTION|>--- conflicted
+++ resolved
@@ -1,4 +1,3 @@
-<<<<<<< HEAD
 import React, { Suspense, useEffect } from 'react';
 import {
   BrowserRouter,
@@ -513,7 +512,6 @@
     };
   })
 );
-
 // HSSE Statistics Dashboard
 const HsseDashboard = React.lazy(() =>
   import('./pages/hsse/HsseDashboard').catch((err) => {
@@ -652,6 +650,64 @@
     console.error('Failed to load HealthCompliance:', err);
     return {
       default: () => <div>Error loading Health Compliance. Please refresh.</div>,
+    };
+  })
+);
+
+// Waste Management Pages
+const WasteReportList = React.lazy(() =>
+  import('./pages/waste-management/WasteReportList').catch((err) => {
+    console.error('Failed to load WasteReportList:', err);
+    return {
+      default: () => <div>Error loading Waste Report List. Please refresh.</div>,
+    };
+  })
+);
+const WasteReportForm = React.lazy(() =>
+  import('./pages/waste-management/WasteReportForm').catch((err) => {
+    console.error('Failed to load WasteReportForm:', err);
+    return {
+      default: () => <div>Error loading Waste Report Form. Please refresh.</div>,
+    };
+  })
+);
+const WasteDashboard = React.lazy(() =>
+  import('./pages/waste-management/WasteDashboard').catch((err) => {
+    console.error('Failed to load WasteDashboard:', err);
+    return {
+      default: () => <div>Error loading Waste Dashboard. Please refresh.</div>,
+    };
+  })
+);
+const WasteReportDetail = React.lazy(() =>
+  import('./pages/waste-management/WasteReportDetail').catch((err) => {
+    console.error('Failed to load WasteReportDetail:', err);
+    return {
+      default: () => <div>Error loading Waste Report Detail. Please refresh.</div>,
+    };
+  })
+);
+const MyWasteReports = React.lazy(() =>
+  import('./pages/waste-management/MyWasteReports').catch((err) => {
+    console.error('Failed to load MyWasteReports:', err);
+    return {
+      default: () => <div>Error loading My Waste Reports. Please refresh.</div>,
+    };
+  })
+);
+const DisposalProviders = React.lazy(() =>
+  import('./pages/waste-management/DisposalProviders').catch((err) => {
+    console.error('Failed to load DisposalProviders:', err);
+    return {
+      default: () => <div>Error loading Disposal Providers. Please refresh.</div>,
+    };
+  })
+);
+const CreateWasteReport = React.lazy(() =>
+  import('./pages/waste-management/CreateWasteReport').catch((err) => {
+    console.error('Failed to load CreateWasteReport:', err);
+    return {
+      default: () => <div>Error loading Create Waste Report. Please refresh.</div>,
     };
   })
 );
@@ -929,6 +985,14 @@
                 <Route path="/trainings/:id" element={<TrainingDetail />} />
                 <Route path="/trainings/:id/edit" element={<EditTraining />} />
                 <Route path="/trainings/:id/enroll" element={<TrainingDetail />} />
+		{/* Waste Management */}
+                <Route path="/waste-management" element={<WasteReportList />} />
+                <Route path="/waste-management/dashboard" element={<WasteDashboard />} />
+                <Route path="/waste-management/create" element={<CreateWasteReport />} />
+                <Route path="/waste-management/my-reports" element={<MyWasteReports />} />
+                <Route path="/waste-management/providers" element={<DisposalProviders />} />
+                <Route path="/waste-management/:id" element={<WasteReportDetail />} />
+                <Route path="/waste-management/:id/edit" element={<WasteReportForm />} />
 
                 {/* Admin Routes - Protected by AdminRoute */}
                 <Route
@@ -1007,1071 +1071,4 @@
   );
 }
 
-export default App;
-=======
-import React, { Suspense, useEffect } from 'react';
-import {
-  BrowserRouter,
-  Routes,
-  Route,
-  Navigate,
-  useLocation,
-} from 'react-router-dom';
-import { Provider } from 'react-redux';
-import { CSpinner } from '@coreui/react';
-
-// CoreUI styles
-import '@coreui/coreui/dist/css/coreui.min.css';
-
-// Custom styles with Harmoni branding
-import './styles/app.scss';
-
-// Store
-import { store } from './store';
-
-// Layouts
-import DefaultLayout from './layouts/DefaultLayout';
-import AuthLayout from './layouts/AuthLayout';
-
-// Guards
-import PrivateRoute from './components/auth/PrivateRoute';
-import AdminRoute from './components/auth/AdminRoute';
-import AuthErrorBoundary from './components/common/AuthErrorBoundary';
-
-// Hooks
-import { useSignalR } from './hooks/useSignalR';
-
-// Performance optimizations
-import { PerformanceMonitor } from './utils/performance';
-import { initializeOptimizations, addResourceHints, lazy } from './utils/optimization';
-
-// Add UnauthorizedAccess component
-const UnauthorizedAccess = React.lazy(() =>
-  import('./components/common/UnauthorizedAccess').catch((err) => {
-    console.error('Failed to load UnauthorizedAccess:', err);
-    return {
-      default: () => <div>Error loading unauthorized page. Please refresh.</div>,
-    };
-  })
-);
-
-
-// Lazy load pages with optimized error handling
-const Dashboard = React.lazy(() =>
-  import('./pages/Dashboard').catch((err) => {
-    console.error('Failed to load Dashboard:', err);
-    return {
-      default: () => <div>Error loading Dashboard. Please refresh.</div>,
-    };
-  })
-);
-const Login = React.lazy(() =>
-  import('./pages/auth/Login').catch((err) => {
-    console.error('Failed to load Login:', err);
-    return { default: () => <div>Error loading Login. Please refresh.</div> };
-  })
-);
-const IncidentList = React.lazy(() =>
-  import('./pages/incidents/IncidentList').catch((err) => {
-    console.error('Failed to load IncidentList:', err);
-    return {
-      default: () => <div>Error loading Incident List. Please refresh.</div>,
-    };
-  })
-);
-const CreateIncident = React.lazy(() =>
-  import('./pages/incidents/CreateIncident').catch((err) => {
-    console.error('Failed to load CreateIncident:', err);
-    return {
-      default: () => <div>Error loading Create Incident. Please refresh.</div>,
-    };
-  })
-);
-const IncidentDetailEnhanced = React.lazy(() =>
-  import('./pages/incidents/IncidentDetailEnhanced').catch((err) => {
-    console.error('Failed to load IncidentDetailEnhanced:', err);
-    return {
-      default: () => <div>Error loading Incident Detail. Please refresh.</div>,
-    };
-  })
-);
-const EditIncident = React.lazy(() =>
-  import('./pages/incidents/EditIncident').catch((err) => {
-    console.error('Failed to load EditIncident:', err);
-    return {
-      default: () => <div>Error loading Edit Incident. Please refresh.</div>,
-    };
-  })
-);
-const MyReports = React.lazy(() =>
-  import('./pages/incidents/MyReports').catch((err) => {
-    console.error('Failed to load MyReports:', err);
-    return {
-      default: () => <div>Error loading My Reports. Please refresh.</div>,
-    };
-  })
-);
-const IncidentDashboard = React.lazy(() =>
-  import('./pages/incidents/IncidentDashboard').catch((err) => {
-    console.error('Failed to load IncidentDashboard:', err);
-    return {
-      default: () => <div>Error loading Incident Dashboard. Please refresh.</div>,
-    };
-  })
-);
-const QuickReport = React.lazy(() =>
-  import('./pages/incidents/QuickReport').catch((err) => {
-    console.error('Failed to load QuickReport:', err);
-    return {
-      default: () => <div>Error loading Quick Report. Please refresh.</div>,
-    };
-  })
-);
-const QrScanner = React.lazy(() =>
-  import('./pages/incidents/QrScanner').catch((err) => {
-    console.error('Failed to load QrScanner:', err);
-    return {
-      default: () => <div>Error loading QR Scanner. Please refresh.</div>,
-    };
-  })
-);
-
-// Hazard Management Pages
-const HazardDashboard = React.lazy(() =>
-  import('./pages/hazards/HazardDashboard').catch((err) => {
-    console.error('Failed to load HazardDashboard:', err);
-    return {
-      default: () => <div>Error loading Hazard Dashboard. Please refresh.</div>,
-    };
-  })
-);
-const CreateHazard = React.lazy(() =>
-  import('./pages/hazards/CreateHazard').catch((err) => {
-    console.error('Failed to load CreateHazard:', err);
-    return {
-      default: () => <div>Error loading Create Hazard. Please refresh.</div>,
-    };
-  })
-);
-const HazardList = React.lazy(() =>
-  import('./pages/hazards/HazardList').catch((err) => {
-    console.error('Failed to load HazardList:', err);
-    return {
-      default: () => <div>Error loading Hazard List. Please refresh.</div>,
-    };
-  })
-);
-const HazardDetail = React.lazy(() =>
-  import('./pages/hazards/HazardDetail').catch((err) => {
-    console.error('Failed to load HazardDetail:', err);
-    return {
-      default: () => <div>Error loading Hazard Detail. Please refresh.</div>,
-    };
-  })
-);
-const EditHazard = React.lazy(() =>
-  import('./pages/hazards/EditHazard').catch((err) => {
-    console.error('Failed to load EditHazard:', err);
-    return {
-      default: () => <div>Error loading Edit Hazard. Please refresh.</div>,
-    };
-  })
-);
-const MyHazards = React.lazy(() =>
-  import('./pages/hazards/MyHazards').catch((err) => {
-    console.error('Failed to load MyHazards:', err);
-    return {
-      default: () => <div>Error loading My Hazards. Please refresh.</div>,
-    };
-  })
-);
-const RiskAssessments = React.lazy(() =>
-  import('./pages/hazards/RiskAssessments').catch((err) => {
-    console.error('Failed to load RiskAssessments:', err);
-    return {
-      default: () => <div>Error loading Risk Assessments. Please refresh.</div>,
-    };
-  })
-);
-
-// Risk Assessment Management Pages
-const RiskAssessmentList = React.lazy(() =>
-  import('./pages/risk-assessments/RiskAssessmentList').catch((err) => {
-    console.error('Failed to load RiskAssessmentList:', err);
-    return {
-      default: () => <div>Error loading Risk Assessment List. Please refresh.</div>,
-    };
-  })
-);
-const RiskAssessmentDetail = React.lazy(() =>
-  import('./pages/risk-assessments/RiskAssessmentDetail').catch((err) => {
-    console.error('Failed to load RiskAssessmentDetail:', err);
-    return {
-      default: () => <div>Error loading Risk Assessment Detail. Please refresh.</div>,
-    };
-  })
-);
-const CreateRiskAssessment = React.lazy(() =>
-  import('./pages/risk-assessments/CreateRiskAssessment').catch((err) => {
-    console.error('Failed to load CreateRiskAssessment:', err);
-    return {
-      default: () => <div>Error loading Create Risk Assessment. Please refresh.</div>,
-    };
-  })
-);
-const HazardAnalytics = React.lazy(() =>
-  import('./pages/hazards/HazardAnalytics').catch((err) => {
-    console.error('Failed to load HazardAnalytics:', err);
-    return {
-      default: () => <div>Error loading Hazard Analytics. Please refresh.</div>,
-    };
-  })
-);
-const MitigationActions = React.lazy(() =>
-  import('./pages/hazards/MitigationActions').catch((err) => {
-    console.error('Failed to load MitigationActions:', err);
-    return {
-      default: () => <div>Error loading Mitigation Actions. Please refresh.</div>,
-    };
-  })
-);
-const HazardMapping = React.lazy(() =>
-  import('./pages/hazards/HazardMapping').catch((err) => {
-    console.error('Failed to load HazardMapping:', err);
-    return {
-      default: () => <div>Error loading Hazard Mapping. Please refresh.</div>,
-    };
-  })
-);
-const MobileHazardReport = React.lazy(() =>
-  import('./pages/hazards/MobileHazardReport').catch((err) => {
-    console.error('Failed to load MobileHazardReport:', err);
-    return {
-      default: () => <div>Error loading Mobile Hazard Report. Please refresh.</div>,
-    };
-  })
-);
-
-// PPE Management Pages
-const PPEDashboard = React.lazy(() =>
-  import('./pages/ppe/PPEDashboard').catch((err) => {
-    console.error('Failed to load PPEDashboard:', err);
-    return {
-      default: () => <div>Error loading PPE Dashboard. Please refresh.</div>,
-    };
-  })
-);
-const PPEManagement = React.lazy(() =>
-  import('./pages/ppe/PPEManagement').catch((err) => {
-    console.error('Failed to load PPEManagement:', err);
-    return {
-      default: () => <div>Error loading PPE Management. Please refresh.</div>,
-    };
-  })
-);
-const PPEOperationalManagement = React.lazy(() =>
-  import('./pages/ppe/PPEOperationalManagement').catch((err) => {
-    console.error('Failed to load PPEOperationalManagement:', err);
-    return {
-      default: () => <div>Error loading PPE Operational Management. Please refresh.</div>,
-    };
-  })
-);
-const PPEList = React.lazy(() =>
-  import('./pages/ppe/PPEList').catch((err) => {
-    console.error('Failed to load PPEList:', err);
-    return {
-      default: () => <div>Error loading PPE List. Please refresh.</div>,
-    };
-  })
-);
-const CreatePPE = React.lazy(() =>
-  import('./pages/ppe/CreatePPE').catch((err) => {
-    console.error('Failed to load CreatePPE:', err);
-    return {
-      default: () => <div>Error loading Create PPE. Please refresh.</div>,
-    };
-  })
-);
-const EditPPE = React.lazy(() =>
-  import('./pages/ppe/EditPPE').catch((err) => {
-    console.error('Failed to load EditPPE:', err);
-    return {
-      default: () => <div>Error loading Edit PPE. Please refresh.</div>,
-    };
-  })
-);
-const PPEDetail = React.lazy(() =>
-  import('./pages/ppe/PPEDetail').catch((err) => {
-    console.error('Failed to load PPEDetail:', err);
-    return {
-      default: () => <div>Error loading PPE Detail. Please refresh.</div>,
-    };
-  })
-);
-
-// Inspection Management Pages
-const InspectionDashboard = React.lazy(() =>
-  import('./pages/inspections/InspectionDashboard').then(module => ({
-    default: module.InspectionDashboard
-  })).catch((err) => {
-    console.error('Failed to load InspectionDashboard:', err);
-    return {
-      default: () => <div>Error loading Inspection Dashboard. Please refresh.</div>,
-    };
-  })
-);
-const InspectionList = React.lazy(() =>
-  import('./pages/inspections/InspectionList').then(module => ({
-    default: module.InspectionList
-  })).catch((err) => {
-    console.error('Failed to load InspectionList:', err);
-    return {
-      default: () => <div>Error loading Inspection List. Please refresh.</div>,
-    };
-  })
-);
-const CreateInspection = React.lazy(() =>
-  import('./pages/inspections/CreateInspection').then(module => ({
-    default: module.CreateInspection
-  })).catch((err) => {
-    console.error('Failed to load CreateInspection:', err);
-    return {
-      default: () => <div>Error loading Create Inspection. Please refresh.</div>,
-    };
-  })
-);
-const InspectionDetail = React.lazy(() =>
-  import('./pages/inspections/InspectionDetail').then(module => ({
-    default: module.InspectionDetail
-  })).catch((err) => {
-    console.error('Failed to load InspectionDetail:', err);
-    return {
-      default: () => <div>Error loading Inspection Detail. Please refresh.</div>,
-    };
-  })
-);
-const EditInspection = React.lazy(() =>
-  import('./pages/inspections/EditInspection').then(module => ({
-    default: module.EditInspection
-  })).catch((err) => {
-    console.error('Failed to load EditInspection:', err);
-    return {
-      default: () => <div>Error loading Edit Inspection. Please refresh.</div>,
-    };
-  })
-);
-const MyInspections = React.lazy(() =>
-  import('./pages/inspections/MyInspections').then(module => ({
-    default: module.MyInspections
-  })).catch((err) => {
-    console.error('Failed to load MyInspections:', err);
-    return {
-      default: () => <div>Error loading My Inspections. Please refresh.</div>,
-    };
-  })
-);
-
-// Work Permit Management Pages
-const WorkPermitDashboard = React.lazy(() =>
-  import('./pages/work-permits/WorkPermitDashboard').catch((err) => {
-    console.error('Failed to load WorkPermitDashboard:', err);
-    return {
-      default: () => <div>Error loading Work Permit Dashboard. Please refresh.</div>,
-    };
-  })
-);
-const WorkPermitList = React.lazy(() =>
-  import('./pages/work-permits/WorkPermitList').catch((err) => {
-    console.error('Failed to load WorkPermitList:', err);
-    return {
-      default: () => <div>Error loading Work Permit List. Please refresh.</div>,
-    };
-  })
-);
-const CreateWorkPermit = React.lazy(() =>
-  import('./pages/work-permits/CreateWorkPermit').catch((err) => {
-    console.error('Failed to load CreateWorkPermit:', err);
-    return {
-      default: () => <div>Error loading Create Work Permit. Please refresh.</div>,
-    };
-  })
-);
-const EditWorkPermit = React.lazy(() =>
-  import('./pages/work-permits/EditWorkPermit').catch((err) => {
-    console.error('Failed to load EditWorkPermit:', err);
-    return {
-      default: () => <div>Error loading Edit Work Permit. Please refresh.</div>,
-    };
-  })
-);
-const WorkPermitDetail = React.lazy(() =>
-  import('./pages/work-permits/WorkPermitDetail').catch((err) => {
-    console.error('Failed to load WorkPermitDetail:', err);
-    return {
-      default: () => <div>Error loading Work Permit Detail. Please refresh.</div>,
-    };
-  })
-);
-const WorkPermitApproval = React.lazy(() =>
-  import('./pages/work-permits/WorkPermitApproval').catch((err) => {
-    console.error('Failed to load WorkPermitApproval:', err);
-    return {
-      default: () => <div>Error loading Work Permit Approval. Please refresh.</div>,
-    };
-  })
-);
-const MyWorkPermits = React.lazy(() =>
-  import('./pages/work-permits/MyWorkPermits').catch((err) => {
-    console.error('Failed to load MyWorkPermits:', err);
-    return {
-      default: () => <div>Error loading My Work Permits. Please refresh.</div>,
-    };
-  })
-);
-
-// License Management Pages
-const LicenseDashboard = React.lazy(() =>
-  import('./pages/licenses/LicenseDashboard').catch((err) => {
-    console.error('Failed to load LicenseDashboard:', err);
-    return {
-      default: () => <div>Error loading License Dashboard. Please refresh.</div>,
-    };
-  })
-);
-const LicenseList = React.lazy(() =>
-  import('./pages/licenses/LicenseList').catch((err) => {
-    console.error('Failed to load LicenseList:', err);
-    return {
-      default: () => <div>Error loading License List. Please refresh.</div>,
-    };
-  })
-);
-const CreateLicense = React.lazy(() =>
-  import('./pages/licenses/CreateLicense').catch((err) => {
-    console.error('Failed to load CreateLicense:', err);
-    return {
-      default: () => <div>Error loading Create License. Please refresh.</div>,
-    };
-  })
-);
-const LicenseDetail = React.lazy(() =>
-  import('./pages/licenses/LicenseDetail').catch((err) => {
-    console.error('Failed to load LicenseDetail:', err);
-    return {
-      default: () => <div>Error loading License Detail. Please refresh.</div>,
-    };
-  })
-);
-
-// Audit Management Pages
-const AuditDashboard = React.lazy(() =>
-  import('./pages/audits/AuditDashboard').catch((err) => {
-    console.error('Failed to load AuditDashboard:', err);
-    return {
-      default: () => <div>Error loading Audit Dashboard. Please refresh.</div>,
-    };
-  })
-);
-const AuditList = React.lazy(() =>
-  import('./pages/audits/AuditList').catch((err) => {
-    console.error('Failed to load AuditList:', err);
-    return {
-      default: () => <div>Error loading Audit List. Please refresh.</div>,
-    };
-  })
-);
-const CreateAudit = React.lazy(() =>
-  import('./pages/audits/CreateAudit').catch((err) => {
-    console.error('Failed to load CreateAudit:', err);
-    return {
-      default: () => <div>Error loading Create Audit. Please refresh.</div>,
-    };
-  })
-);
-const MyAudits = React.lazy(() =>
-  import('./pages/audits/MyAudits').catch((err) => {
-    console.error('Failed to load MyAudits:', err);
-    return {
-      default: () => <div>Error loading My Audits. Please refresh.</div>,
-    };
-  })
-);
-const AuditDetail = React.lazy(() =>
-  import('./pages/audits/AuditDetail').catch((err) => {
-    console.error('Failed to load AuditDetail:', err);
-    return {
-      default: () => <div>Error loading Audit Detail. Please refresh.</div>,
-    };
-  })
-);
-const EditAudit = React.lazy(() =>
-  import('./pages/audits/EditAudit').catch((err) => {
-    console.error('Failed to load EditAudit:', err);
-    return {
-      default: () => <div>Error loading Edit Audit. Please refresh.</div>,
-    };
-  })
-);
-
-// Security Management Pages
-const SecurityDashboard = React.lazy(() =>
-  import('./pages/security/SecurityDashboard').catch((err) => {
-    console.error('Failed to load SecurityDashboard:', err);
-    return {
-      default: () => <div>Error loading Security Dashboard. Please refresh.</div>,
-    };
-  })
-);
-const SecurityIncidentList = React.lazy(() =>
-  import('./pages/security/SecurityIncidentList').catch((err) => {
-    console.error('Failed to load SecurityIncidentList:', err);
-    return {
-      default: () => <div>Error loading Security Incident List. Please refresh.</div>,
-    };
-  })
-);
-const CreateSecurityIncident = React.lazy(() =>
-  import('./pages/security/CreateSecurityIncident').catch((err) => {
-    console.error('Failed to load CreateSecurityIncident:', err);
-    return {
-      default: () => <div>Error loading Create Security Incident. Please refresh.</div>,
-    };
-  })
-);
-const SecurityIncidentDetail = React.lazy(() =>
-  import('./pages/security/SecurityIncidentDetail').catch((err) => {
-    console.error('Failed to load SecurityIncidentDetail:', err);
-    return {
-      default: () => <div>Error loading Security Incident Detail. Please refresh.</div>,
-    };
-  })
-);
-
-// Training Management Pages
-const TrainingDashboard = React.lazy(() =>
-  import('./pages/trainings/TrainingDashboard').catch((err) => {
-    console.error('Failed to load TrainingDashboard:', err);
-    return {
-      default: () => <div>Error loading Training Dashboard. Please refresh.</div>,
-    };
-  })
-);
-const TrainingList = React.lazy(() =>
-  import('./pages/trainings/TrainingList').catch((err) => {
-    console.error('Failed to load TrainingList:', err);
-    return {
-      default: () => <div>Error loading Training List. Please refresh.</div>,
-    };
-  })
-);
-const CreateTraining = React.lazy(() =>
-  import('./pages/trainings/CreateTraining').catch((err) => {
-    console.error('Failed to load CreateTraining:', err);
-    return {
-      default: () => <div>Error loading Create Training. Please refresh.</div>,
-    };
-  })
-);
-const EditTraining = React.lazy(() =>
-  import('./pages/trainings/EditTraining').catch((err) => {
-    console.error('Failed to load EditTraining:', err);
-    return {
-      default: () => <div>Error loading Edit Training. Please refresh.</div>,
-    };
-  })
-);
-const TrainingDetail = React.lazy(() =>
-  import('./pages/trainings/TrainingDetail').catch((err) => {
-    console.error('Failed to load TrainingDetail:', err);
-    return {
-      default: () => <div>Error loading Training Detail. Please refresh.</div>,
-    };
-  })
-);
-const MyTrainings = React.lazy(() =>
-  import('./pages/trainings/MyTrainings').catch((err) => {
-    console.error('Failed to load MyTrainings:', err);
-    return {
-      default: () => <div>Error loading My Trainings. Please refresh.</div>,
-    };
-  })
-);
-
-// Health Management Pages (Optimized with lazy loading)
-const HealthDashboard = React.lazy(() =>
-  lazy.HealthDashboard().catch((err) => {
-    console.error('Failed to load HealthDashboard:', err);
-    return {
-      default: () => <div>Error loading Health Dashboard. Please refresh.</div>,
-    };
-  })
-);
-const HealthList = React.lazy(() =>
-  lazy.HealthList().catch((err) => {
-    console.error('Failed to load HealthList:', err);
-    return {
-      default: () => <div>Error loading Health List. Please refresh.</div>,
-    };
-  })
-);
-const CreateHealthRecord = React.lazy(() =>
-  lazy.CreateHealthRecord().catch((err) => {
-    console.error('Failed to load CreateHealthRecord:', err);
-    return {
-      default: () => <div>Error loading Create Health Record. Please refresh.</div>,
-    };
-  })
-);
-const EditHealthRecord = React.lazy(() =>
-  lazy.EditHealthRecord().catch((err) => {
-    console.error('Failed to load EditHealthRecord:', err);
-    return {
-      default: () => <div>Error loading Edit Health Record. Please refresh.</div>,
-    };
-  })
-);
-const HealthDetail = React.lazy(() =>
-  lazy.HealthDetail().catch((err) => {
-    console.error('Failed to load HealthDetail:', err);
-    return {
-      default: () => <div>Error loading Health Detail. Please refresh.</div>,
-    };
-  })
-);
-const VaccinationManagement = React.lazy(() =>
-  lazy.VaccinationManagement().catch((err) => {
-    console.error('Failed to load VaccinationManagement:', err);
-    return {
-      default: () => <div>Error loading Vaccination Management. Please refresh.</div>,
-    };
-  })
-);
-const HealthCompliance = React.lazy(() =>
-  lazy.HealthCompliance().catch((err) => {
-    console.error('Failed to load HealthCompliance:', err);
-    return {
-      default: () => <div>Error loading Health Compliance. Please refresh.</div>,
-    };
-  })
-);
-
-// Waste Management Pages
-const WasteReportList = React.lazy(() =>
-  import('./pages/waste-management/WasteReportList').catch((err) => {
-    console.error('Failed to load WasteReportList:', err);
-    return {
-      default: () => <div>Error loading Waste Report List. Please refresh.</div>,
-    };
-  })
-);
-const WasteReportForm = React.lazy(() =>
-  import('./pages/waste-management/WasteReportForm').catch((err) => {
-    console.error('Failed to load WasteReportForm:', err);
-    return {
-      default: () => <div>Error loading Waste Report Form. Please refresh.</div>,
-    };
-  })
-);
-const WasteDashboard = React.lazy(() =>
-  import('./pages/waste-management/WasteDashboard').catch((err) => {
-    console.error('Failed to load WasteDashboard:', err);
-    return {
-      default: () => <div>Error loading Waste Dashboard. Please refresh.</div>,
-    };
-  })
-);
-const WasteReportDetail = React.lazy(() =>
-  import('./pages/waste-management/WasteReportDetail').catch((err) => {
-    console.error('Failed to load WasteReportDetail:', err);
-    return {
-      default: () => <div>Error loading Waste Report Detail. Please refresh.</div>,
-    };
-  })
-);
-const MyWasteReports = React.lazy(() =>
-  import('./pages/waste-management/MyWasteReports').catch((err) => {
-    console.error('Failed to load MyWasteReports:', err);
-    return {
-      default: () => <div>Error loading My Waste Reports. Please refresh.</div>,
-    };
-  })
-);
-const DisposalProviders = React.lazy(() =>
-  import('./pages/waste-management/DisposalProviders').catch((err) => {
-    console.error('Failed to load DisposalProviders:', err);
-    return {
-      default: () => <div>Error loading Disposal Providers. Please refresh.</div>,
-    };
-  })
-);
-const CreateWasteReport = React.lazy(() =>
-  import('./pages/waste-management/CreateWasteReport').catch((err) => {
-    console.error('Failed to load CreateWasteReport:', err);
-    return {
-      default: () => <div>Error loading Create Waste Report. Please refresh.</div>,
-    };
-  })
-);
-
-// Admin Management Pages
-const UserManagement = React.lazy(() =>
-  import('./pages/admin/UserManagement').catch((err) => {
-    console.error('Failed to load UserManagement:', err);
-    return {
-      default: () => <div>Error loading User Management. Please refresh.</div>,
-    };
-  })
-);
-
-// Settings Management Pages
-const SystemSettings = React.lazy(() =>
-  import('./pages/settings/SystemSettings').catch((err) => {
-    console.error('Failed to load SystemSettings:', err);
-    return {
-      default: () => <div>Error loading System Settings. Please refresh.</div>,
-    };
-  })
-);
-const IncidentSettings = React.lazy(() =>
-  import('./pages/settings/IncidentSettings').catch((err) => {
-    console.error('Failed to load IncidentSettings:', err);
-    return {
-      default: () => <div>Error loading Incident Settings. Please refresh.</div>,
-    };
-  })
-);
-const RiskSettings = React.lazy(() =>
-  import('./pages/settings/RiskSettings').catch((err) => {
-    console.error('Failed to load RiskSettings:', err);
-    return {
-      default: () => <div>Error loading Risk Settings. Please refresh.</div>,
-    };
-  })
-);
-
-// Loading component
-const Loading = () => (
-  <div className="d-flex justify-content-center align-items-center min-vh-100">
-    <CSpinner color="primary" />
-  </div>
-);
-
-// Route change handler component with performance monitoring
-const RouteChangeHandler = () => {
-  const location = useLocation();
-
-  useEffect(() => {
-    // Scroll to top on route change
-    window.scrollTo(0, 0);
-
-    // Performance monitoring for route changes
-    performance.mark('route-start');
-    
-    // Log route changes for debugging
-    console.log('Route changed to:', location.pathname);
-    
-    // Monitor page performance
-    const performanceMonitor = new PerformanceMonitor();
-    performanceMonitor.measurePageLoad();
-    
-    // End route measurement
-    performance.mark('route-end');
-    performance.measure('route-change', 'route-start', 'route-end');
-  }, [location]);
-
-  return null;
-};
-
-// SignalR Connection Manager
-const SignalRConnectionManager = () => {
-  useSignalR();
-  return null;
-};
-
-// Error Boundary Component
-class ErrorBoundary extends React.Component<
-  { children: React.ReactNode },
-  { hasError: boolean; error?: Error }
-> {
-  constructor(props: { children: React.ReactNode }) {
-    super(props);
-    this.state = { hasError: false };
-  }
-
-  static getDerivedStateFromError(error: Error) {
-    return { hasError: true, error };
-  }
-
-  componentDidCatch(error: Error, errorInfo: React.ErrorInfo) {
-    console.error('Error Boundary caught an error:', error, errorInfo);
-  }
-
-  render() {
-    if (this.state.hasError) {
-      return (
-        <div className="d-flex justify-content-center align-items-center min-vh-100">
-          <div className="text-center">
-            <h2>Something went wrong</h2>
-            <p>Please refresh the page to continue.</p>
-            <button
-              className="btn btn-primary"
-              onClick={() => window.location.reload()}
-            >
-              Refresh Page
-            </button>
-          </div>
-        </div>
-      );
-    }
-
-    return this.props.children;
-  }
-}
-
-function App() {
-  useEffect(() => {
-    // Initialize performance optimizations
-    initializeOptimizations();
-    addResourceHints();
-    
-    // Initialize service worker for offline support
-    if ('serviceWorker' in navigator) {
-      navigator.serviceWorker.register('/sw.js').catch(() => {
-        // Service worker registration failed, but that's okay for dev
-      });
-    }
-    
-    // Initialize performance monitoring
-    const performanceMonitor = new PerformanceMonitor();
-    performanceMonitor.measurePageLoad();
-    
-    // Clean up on unmount
-    return () => {
-      // Performance cleanup would go here
-    };
-  }, []);
-
-  return (
-    <AuthErrorBoundary>
-      <ErrorBoundary>
-        <Provider store={store}>
-          <BrowserRouter>
-            <RouteChangeHandler />
-            <SignalRConnectionManager />
-            <Suspense fallback={<Loading />}>
-            <Routes>
-              {/* Auth Routes */}
-              <Route element={<AuthLayout />}>
-                <Route path="/login" element={<Login />} />
-              </Route>
-
-              {/* Unauthorized Access Route (No authentication required) */}
-              <Route path="/unauthorized" element={<UnauthorizedAccess />} />
-
-              {/* Public Reporting Routes (No Authentication Required) */}
-              <Route path="/report/qr/:qrId" element={<QuickReport />} />
-              <Route path="/report/anonymous" element={<QuickReport />} />
-              <Route path="/report/quick" element={<QuickReport />} />
-
-              {/* Protected Routes */}
-              <Route
-                element={
-                  <PrivateRoute>
-                    <DefaultLayout />
-                  </PrivateRoute>
-                }
-              >
-                <Route
-                  path="/"
-                  element={<Navigate to="/dashboard" replace />}
-                />
-                <Route path="/dashboard" element={<Dashboard />} />
-
-                {/* Incident Management */}
-                <Route path="/incidents" element={<IncidentList />} />
-                <Route path="/incidents/dashboard" element={<IncidentDashboard />} />
-                <Route path="/incidents/create" element={<CreateIncident />} />
-                <Route
-                  path="/incidents/quick-report"
-                  element={<QuickReport />}
-                />
-                <Route path="/incidents/qr-scanner" element={<QrScanner />} />
-                <Route path="/incidents/:id" element={<IncidentDetailEnhanced />} />
-                <Route path="/incidents/:id/edit" element={<EditIncident />} />
-                <Route path="/incidents/my-reports" element={<MyReports />} />
-
-                {/* Hazard Management */}
-                <Route path="/hazards" element={<HazardList />} />
-                <Route path="/hazards/dashboard" element={<HazardDashboard />} />
-                <Route path="/hazards/create" element={<CreateHazard />} />
-                <Route path="/hazards/mobile-report" element={<MobileHazardReport />} />
-                <Route path="/hazards/my-hazards" element={<MyHazards />} />
-                <Route path="/hazards/assessments" element={<RiskAssessments />} />
-                <Route path="/hazards/analytics" element={<HazardAnalytics />} />
-                <Route path="/hazards/mapping" element={<HazardMapping />} />
-                <Route path="/hazards/:hazardId/mitigation-actions" element={<MitigationActions />} />
-                <Route path="/hazards/:id" element={<HazardDetail />} />
-                <Route path="/hazards/:id/edit" element={<EditHazard />} />
-
-                {/* Risk Assessment Management */}
-                <Route path="/risk-assessments" element={<RiskAssessmentList />} />
-                <Route path="/risk-assessments/create" element={<CreateRiskAssessment />} />
-                <Route path="/risk-assessments/create/:hazardId" element={<CreateRiskAssessment />} />
-                <Route path="/risk-assessments/:id" element={<RiskAssessmentDetail />} />
-                <Route path="/risk-assessments/:id/edit" element={<CreateRiskAssessment />} />
-                <Route path="/risk-assessments/:id/reassess" element={<CreateRiskAssessment />} />
-
-                {/* Inspection Management */}
-                <Route path="/inspections" element={<InspectionList />} />
-                <Route path="/inspections/dashboard" element={<InspectionDashboard />} />
-                <Route path="/inspections/create" element={<CreateInspection />} />
-                <Route path="/inspections/my-inspections" element={<MyInspections />} />
-                <Route path="/inspections/:id" element={<InspectionDetail />} />
-                <Route path="/inspections/:id/edit" element={<EditInspection />} />
-
-                {/* PPE Management */}
-                <Route path="/ppe" element={<PPEList />} />
-                <Route path="/ppe/dashboard" element={<PPEDashboard />} />
-                <Route path="/ppe/management" element={<PPEOperationalManagement />} />
-                <Route path="/ppe/create" element={<CreatePPE />} />
-                <Route path="/ppe/:id" element={<PPEDetail />} />
-                <Route path="/ppe/:id/edit" element={<EditPPE />} />
-
-                {/* Work Permit Management */}
-                <Route path="/work-permits" element={<WorkPermitList />} />
-                <Route path="/work-permits/dashboard" element={<WorkPermitDashboard />} />
-                <Route path="/work-permits/create" element={<CreateWorkPermit />} />
-                <Route path="/work-permits/my-permits" element={<MyWorkPermits />} />
-                <Route path="/work-permits/:id" element={<WorkPermitDetail />} />
-                <Route path="/work-permits/:id/edit" element={<EditWorkPermit />} />
-                <Route path="/work-permits/:id/approve" element={<WorkPermitApproval />} />
-
-                {/* License Management */}
-                <Route path="/licenses" element={<LicenseList />} />
-                <Route path="/licenses/dashboard" element={<LicenseDashboard />} />
-                <Route path="/licenses/create" element={<CreateLicense />} />
-                <Route path="/licenses/:id" element={<LicenseDetail />} />
-
-                {/* Audit Management */}
-                <Route path="/audits" element={<AuditList />} />
-                <Route path="/audits/dashboard" element={<AuditDashboard />} />
-                <Route path="/audits/create" element={<CreateAudit />} />
-                <Route path="/audits/my-audits" element={<MyAudits />} />
-                <Route path="/audits/:id" element={<AuditDetail />} />
-                <Route path="/audits/:id/edit" element={<EditAudit />} />
-
-                {/* Health Management */}
-                <Route path="/health" element={<HealthList />} />
-                <Route path="/health/dashboard" element={<HealthDashboard />} />
-                <Route path="/health/create" element={<CreateHealthRecord />} />
-                <Route path="/health/detail/:id" element={<HealthDetail />} />
-                <Route path="/health/edit/:id" element={<EditHealthRecord />} />
-                <Route path="/health/vaccinations" element={<VaccinationManagement />} />
-                <Route path="/health/compliance" element={<HealthCompliance />} />
-
-                {/* Security Management */}
-                <Route path="/security" element={<SecurityIncidentList />} />
-                <Route path="/security/incidents" element={<SecurityIncidentList />} />
-                <Route path="/security/dashboard" element={<SecurityDashboard />} />
-                <Route path="/security/incidents/create" element={<CreateSecurityIncident />} />
-                <Route path="/security/incidents/:id" element={<SecurityIncidentDetail />} />
-                <Route path="/security/incidents/:id/edit" element={<CreateSecurityIncident />} />
-
-                {/* Training Management */}
-                <Route path="/trainings" element={<TrainingList />} />
-                <Route path="/trainings/dashboard" element={<TrainingDashboard />} />
-                <Route path="/trainings/create" element={<CreateTraining />} />
-                <Route path="/trainings/my-trainings" element={<MyTrainings />} />
-                <Route path="/trainings/:id" element={<TrainingDetail />} />
-                <Route path="/trainings/:id/edit" element={<EditTraining />} />
-                <Route path="/trainings/:id/enroll" element={<TrainingDetail />} />
-
-                {/* Waste Management */}
-                <Route path="/waste-management" element={<WasteReportList />} />
-                <Route path="/waste-management/dashboard" element={<WasteDashboard />} />
-                <Route path="/waste-management/create" element={<CreateWasteReport />} />
-                <Route path="/waste-management/my-reports" element={<MyWasteReports />} />
-                <Route path="/waste-management/providers" element={<DisposalProviders />} />
-                <Route path="/waste-management/:id" element={<WasteReportDetail />} />
-                <Route path="/waste-management/:id/edit" element={<WasteReportForm />} />
-
-                {/* Admin Routes - Protected by AdminRoute */}
-                <Route
-                  path="/admin/users"
-                  element={
-                    <AdminRoute>
-                      <UserManagement />
-                    </AdminRoute>
-                  }
-                />
-                <Route
-                  path="/admin/settings"
-                  element={
-                    <AdminRoute>
-                      <div className="p-4">
-                        <h2>System Settings</h2>
-                        <p>General system settings coming soon...</p>
-                      </div>
-                    </AdminRoute>
-                  }
-                />
-
-                {/* Settings Routes - Protected by AdminRoute */}
-                <Route path="/settings/*" element={
-                  <AdminRoute>
-                    <Routes>
-                      <Route path="ppe" element={<PPEManagement />} />
-                      <Route path="incidents" element={<IncidentSettings />} />
-                      <Route path="risks" element={<RiskSettings />} />
-                      <Route path="users" element={
-                        <div className="p-4">
-                          <h2>User Management Settings</h2>
-                          <p>User and role management coming soon...</p>
-                        </div>
-                      } />
-                      <Route path="system" element={<SystemSettings />} />
-                      <Route path="audit" element={
-                        <div className="p-4">
-                          <h2>Audit & Compliance Settings</h2>
-                          <p>Audit and compliance configuration coming soon...</p>
-                        </div>
-                      } />
-                      <Route index element={
-                        <div className="p-4">
-                          <h2>Application Settings</h2>
-                          <p>Select a module from the sidebar to configure system settings.</p>
-                        </div>
-                      } />
-                    </Routes>
-                  </AdminRoute>
-                } />
-
-                {/* Profile & Settings (placeholder pages) */}
-                <Route
-                  path="/profile"
-                  element={
-                    <div className="p-4">
-                      <h2>Profile Page</h2>
-                      <p>Coming soon...</p>
-                    </div>
-                  }
-                />
-
-                {/* Catch all other routes and redirect to dashboard */}
-                <Route
-                  path="*"
-                  element={<Navigate to="/dashboard" replace />}
-                />
-              </Route>
-            </Routes>
-            </Suspense>
-          </BrowserRouter>
-        </Provider>
-      </ErrorBoundary>
-    </AuthErrorBoundary>
-  );
-}
-
-export default App;
->>>>>>> 5ff6a27c
+export default App;