import { configureStore } from '@reduxjs/toolkit';
import { setupListeners } from '@reduxjs/toolkit/query';
import authSlice from '../features/auth/authSlice';
import { authApi } from '../features/auth/authApi';
import { incidentApi } from '../features/incidents/incidentApi';
import { ppeApi } from '../features/ppe/ppeApi';
import { ppeManagementApi } from '../features/ppe/ppeManagementApi';
import { hazardApi } from '../features/hazards/hazardApi';
import { healthApi } from '../features/health/healthApi';
import { riskAssessmentApi } from '../features/risk-assessments/riskAssessmentApi';
import { workPermitApi } from '../features/work-permits/workPermitApi';
import { auditApi } from '../features/audits/auditApi';
import { securityApi } from '../features/security/securityApi';
<<<<<<< HEAD
import { wasteApi } from '../features/waste-management/wasteApi';
=======
import { trainingApi } from '../features/trainings/trainingApi';
>>>>>>> 169dd738
import { configurationApi } from '../api/configurationApi';
import { hazardConfigurationApi } from '../api/hazardConfigurationApi';
import { applicationModeApi } from '../api/applicationModeApi';

export const store = configureStore({
  reducer: {
    auth: authSlice,
    [authApi.reducerPath]: authApi.reducer,
    [incidentApi.reducerPath]: incidentApi.reducer,
    [ppeApi.reducerPath]: ppeApi.reducer,
    [ppeManagementApi.reducerPath]: ppeManagementApi.reducer,
    [hazardApi.reducerPath]: hazardApi.reducer,
    [healthApi.reducerPath]: healthApi.reducer,
    [riskAssessmentApi.reducerPath]: riskAssessmentApi.reducer,
    [workPermitApi.reducerPath]: workPermitApi.reducer,
    [auditApi.reducerPath]: auditApi.reducer,
    [securityApi.reducerPath]: securityApi.reducer,
<<<<<<< HEAD
    [wasteApi.reducerPath]: wasteApi.reducer,
=======
    [trainingApi.reducerPath]: trainingApi.reducer,
>>>>>>> 169dd738
    [configurationApi.reducerPath]: configurationApi.reducer,
    [hazardConfigurationApi.reducerPath]: hazardConfigurationApi.reducer,
    [applicationModeApi.reducerPath]: applicationModeApi.reducer,
  },
  middleware: (getDefaultMiddleware) =>
    getDefaultMiddleware({
      serializableCheck: {
        ignoredActions: ['persist/PERSIST'],
      },
    }).concat(
      authApi.middleware, 
      incidentApi.middleware, 
      ppeApi.middleware,
      ppeManagementApi.middleware,
      hazardApi.middleware,
      healthApi.middleware,
      riskAssessmentApi.middleware,
      workPermitApi.middleware,
      auditApi.middleware,
      securityApi.middleware,
<<<<<<< HEAD
      wasteApi.middleware,
=======
      trainingApi.middleware,
>>>>>>> 169dd738
      configurationApi.middleware,
      hazardConfigurationApi.middleware,
      applicationModeApi.middleware
    ),
});

setupListeners(store.dispatch);

export type RootState = ReturnType<typeof store.getState>;
export type AppDispatch = typeof store.dispatch;<|MERGE_RESOLUTION|>--- conflicted
+++ resolved
@@ -11,11 +11,8 @@
 import { workPermitApi } from '../features/work-permits/workPermitApi';
 import { auditApi } from '../features/audits/auditApi';
 import { securityApi } from '../features/security/securityApi';
-<<<<<<< HEAD
 import { wasteApi } from '../features/waste-management/wasteApi';
-=======
 import { trainingApi } from '../features/trainings/trainingApi';
->>>>>>> 169dd738
 import { configurationApi } from '../api/configurationApi';
 import { hazardConfigurationApi } from '../api/hazardConfigurationApi';
 import { applicationModeApi } from '../api/applicationModeApi';
@@ -33,11 +30,8 @@
     [workPermitApi.reducerPath]: workPermitApi.reducer,
     [auditApi.reducerPath]: auditApi.reducer,
     [securityApi.reducerPath]: securityApi.reducer,
-<<<<<<< HEAD
     [wasteApi.reducerPath]: wasteApi.reducer,
-=======
     [trainingApi.reducerPath]: trainingApi.reducer,
->>>>>>> 169dd738
     [configurationApi.reducerPath]: configurationApi.reducer,
     [hazardConfigurationApi.reducerPath]: hazardConfigurationApi.reducer,
     [applicationModeApi.reducerPath]: applicationModeApi.reducer,
@@ -58,11 +52,8 @@
       workPermitApi.middleware,
       auditApi.middleware,
       securityApi.middleware,
-<<<<<<< HEAD
       wasteApi.middleware,
-=======
       trainingApi.middleware,
->>>>>>> 169dd738
       configurationApi.middleware,
       hazardConfigurationApi.middleware,
       applicationModeApi.middleware
