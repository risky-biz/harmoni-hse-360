--- conflicted
+++ resolved
@@ -1,4 +1,3 @@
-<<<<<<< HEAD
 // Production optimization utilities for Harmoni360
 
 /**
@@ -335,338 +334,4 @@
   memoryOptimization,
   initializeOptimizations,
   addResourceHints
-=======
-// Production optimization utilities for Harmoni360
-
-/**
- * Code splitting utilities
- */
-export const lazy = {
-  // Health management pages
-  HealthDashboard: () => import('../pages/health/HealthDashboard'),
-  HealthList: () => import('../pages/health/HealthList'),
-  HealthDetail: () => import('../pages/health/HealthDetail'),
-  CreateHealthRecord: () => import('../pages/health/CreateHealthRecord'),
-  EditHealthRecord: () => import('../pages/health/EditHealthRecord'),
-  VaccinationManagement: () => import('../pages/health/VaccinationManagement'),
-  HealthCompliance: () => import('../pages/health/HealthCompliance'),
-
-  // Incident management pages
-  IncidentDashboard: () => import('../pages/incidents/IncidentDashboard'),
-  IncidentList: () => import('../pages/incidents/IncidentList'),
-  IncidentDetail: () => import('../pages/incidents/IncidentDetail'),
-  CreateIncident: () => import('../pages/incidents/CreateIncident'),
-  EditIncident: () => import('../pages/incidents/EditIncident'),
-
-  // PPE management pages
-  PPEDashboard: () => import('../pages/ppe/PPEDashboard'),
-  PPEList: () => import('../pages/ppe/PPEList'),
-  PPEDetail: () => import('../pages/ppe/PPEDetail'),
-  PPEManagement: () => import('../pages/ppe/PPEManagement'),
-
-  // Hazard management pages
-  HazardDashboard: () => import('../pages/hazards/HazardDashboard'),
-  HazardList: () => import('../pages/hazards/HazardList'),
-  HazardDetail: () => import('../pages/hazards/HazardDetail'),
-  CreateHazard: () => import('../pages/hazards/CreateHazard'),
-
-  // Heavy components
-  Charts: () => import('../components/dashboard/ChartCard'),
-  FileUploader: () => import('../components/common/AttachmentManager'),
-  DataTable: () => import('../components/common/VirtualizedList'),
-};
-
-/**
- * Image optimization utilities
- */
-export const imageOptimization = {
-  // Generate responsive image URLs
-  generateResponsiveUrl: (baseUrl: string, width: number, quality: number = 85): string => {
-    if (!baseUrl) return '';
-    
-    // Add image optimization parameters
-    const separator = baseUrl.includes('?') ? '&' : '?';
-    return `${baseUrl}${separator}w=${width}&q=${quality}&f=webp`;
-  },
-
-  // Generate srcSet for responsive images
-  generateSrcSet: (baseUrl: string, sizes: number[] = [320, 640, 768, 1024, 1280]): string => {
-    return sizes
-      .map(size => `${imageOptimization.generateResponsiveUrl(baseUrl, size)} ${size}w`)
-      .join(', ');
-  },
-
-  // Preload critical images
-  preloadImage: (src: string): Promise<void> => {
-    return new Promise((resolve, reject) => {
-      const img = new Image();
-      img.onload = () => resolve();
-      img.onerror = reject;
-      img.src = src;
-    });
-  },
-
-  // Batch preload images
-  preloadImages: async (urls: string[]): Promise<void> => {
-    try {
-      await Promise.all(urls.map(url => imageOptimization.preloadImage(url)));
-    } catch (error) {
-      console.warn('Failed to preload some images:', error);
-    }
-  }
-};
-
-/**
- * Bundle optimization utilities
- */
-export const bundleOptimization = {
-  // Dynamic import with error handling
-  dynamicImport: async <T>(importFn: () => Promise<{ default: T }>): Promise<T> => {
-    try {
-      const module = await importFn();
-      return module.default;
-    } catch (error) {
-      console.error('Failed to load module:', error);
-      throw error;
-    }
-  },
-
-  // Preload route modules
-  preloadRoute: (routeImport: () => Promise<any>): void => {
-    // Use requestIdleCallback if available, otherwise use setTimeout
-    if ('requestIdleCallback' in window) {
-      requestIdleCallback(() => {
-        routeImport().catch(console.error);
-      });
-    } else {
-      setTimeout(() => {
-        routeImport().catch(console.error);
-      }, 1000);
-    }
-  },
-
-  // Prefetch critical routes
-  prefetchCriticalRoutes: (): void => {
-    const criticalRoutes = [
-      lazy.HealthDashboard,
-      lazy.IncidentDashboard,
-      lazy.PPEDashboard,
-    ];
-
-    criticalRoutes.forEach(route => {
-      bundleOptimization.preloadRoute(route);
-    });
-  }
-};
-
-/**
- * API optimization utilities
- */
-export const apiOptimization = {
-  // Request deduplication
-  pendingRequests: new Map<string, Promise<any>>(),
-
-  // Deduplicate identical API requests
-  deduplicateRequest: <T>(key: string, requestFn: () => Promise<T>): Promise<T> => {
-    if (apiOptimization.pendingRequests.has(key)) {
-      return apiOptimization.pendingRequests.get(key)!;
-    }
-
-    const promise = requestFn()
-      .finally(() => {
-        apiOptimization.pendingRequests.delete(key);
-      });
-
-    apiOptimization.pendingRequests.set(key, promise);
-    return promise;
-  },
-
-  // Batch API requests
-  batchRequests: <T>(requests: Array<() => Promise<T>>, batchSize: number = 5): Promise<T[]> => {
-    const batches: Array<Array<() => Promise<T>>> = [];
-    
-    for (let i = 0; i < requests.length; i += batchSize) {
-      batches.push(requests.slice(i, i + batchSize));
-    }
-
-    return batches.reduce(async (acc, batch) => {
-      const results = await acc;
-      const batchResults = await Promise.all(batch.map(request => request()));
-      return [...results, ...batchResults];
-    }, Promise.resolve([] as T[]));
-  },
-
-  // Request priority queue
-  createPriorityQueue: () => {
-    const highPriorityQueue: Array<() => Promise<any>> = [];
-    const normalPriorityQueue: Array<() => Promise<any>> = [];
-    const lowPriorityQueue: Array<() => Promise<any>> = [];
-    let processing = false;
-
-    const processQueue = async () => {
-      if (processing) return;
-      processing = true;
-
-      try {
-        // Process high priority first
-        while (highPriorityQueue.length > 0) {
-          const request = highPriorityQueue.shift()!;
-          await request();
-        }
-
-        // Then normal priority
-        while (normalPriorityQueue.length > 0) {
-          const request = normalPriorityQueue.shift()!;
-          await request();
-        }
-
-        // Finally low priority
-        while (lowPriorityQueue.length > 0) {
-          const request = lowPriorityQueue.shift()!;
-          await request();
-        }
-      } finally {
-        processing = false;
-      }
-    };
-
-    return {
-      addRequest: (request: () => Promise<any>, priority: 'high' | 'normal' | 'low' = 'normal') => {
-        switch (priority) {
-          case 'high':
-            highPriorityQueue.push(request);
-            break;
-          case 'low':
-            lowPriorityQueue.push(request);
-            break;
-          default:
-            normalPriorityQueue.push(request);
-        }
-        processQueue();
-      }
-    };
-  }
-};
-
-/**
- * Memory optimization utilities
- */
-export const memoryOptimization = {
-  // Cleanup function for component unmount
-  createCleanup: () => {
-    const cleanupFunctions: Array<() => void> = [];
-    
-    return {
-      add: (cleanup: () => void) => {
-        cleanupFunctions.push(cleanup);
-      },
-      execute: () => {
-        cleanupFunctions.forEach(cleanup => {
-          try {
-            cleanup();
-          } catch (error) {
-            console.error('Cleanup function failed:', error);
-          }
-        });
-        cleanupFunctions.length = 0;
-      }
-    };
-  },
-
-  // Weak reference cache for avoiding memory leaks
-  createWeakCache: <K extends object, V>() => {
-    const cache = new WeakMap<K, V>();
-    
-    return {
-      get: (key: K): V | undefined => cache.get(key),
-      set: (key: K, value: V): void => cache.set(key, value),
-      has: (key: K): boolean => cache.has(key),
-      delete: (key: K): boolean => cache.delete(key)
-    };
-  },
-
-  // Monitor memory usage in development
-  monitorMemory: () => {
-    if (process.env.NODE_ENV === 'development' && 'memory' in performance) {
-      const memInfo = (performance as any).memory;
-      console.group('🧠 Memory Usage');
-      console.log(`Used: ${(memInfo.usedJSHeapSize / 1024 / 1024).toFixed(2)} MB`);
-      console.log(`Total: ${(memInfo.totalJSHeapSize / 1024 / 1024).toFixed(2)} MB`);
-      console.log(`Limit: ${(memInfo.jsHeapSizeLimit / 1024 / 1024).toFixed(2)} MB`);
-      console.groupEnd();
-    }
-  }
-};
-
-/**
- * Performance optimization initializer
- */
-export const initializeOptimizations = () => {
-  // Prefetch critical routes on app start
-  bundleOptimization.prefetchCriticalRoutes();
-  
-  // Monitor memory usage in development
-  if (process.env.NODE_ENV === 'development') {
-    setInterval(() => {
-      memoryOptimization.monitorMemory();
-    }, 60000); // Every minute
-  }
-  
-  // Set up performance observers
-  if ('PerformanceObserver' in window) {
-    const observer = new PerformanceObserver((list) => {
-      list.getEntries().forEach((entry) => {
-        if (entry.entryType === 'measure' && entry.duration > 100) {
-          console.warn(`⚠️ Slow operation: ${entry.name} took ${entry.duration.toFixed(2)}ms`);
-        }
-      });
-    });
-    
-    observer.observe({ entryTypes: ['measure'] });
-  }
-};
-
-/**
- * Resource hints for critical resources
- */
-export const addResourceHints = () => {
-  const head = document.head;
-  
-  // DNS prefetch for external resources
-  const dnsPrefetch = [
-    '//fonts.googleapis.com',
-    '//fonts.gstatic.com',
-    '//api.harmoni360.com'
-  ];
-  
-  dnsPrefetch.forEach(domain => {
-    const link = document.createElement('link');
-    link.rel = 'dns-prefetch';
-    link.href = domain;
-    head.appendChild(link);
-  });
-  
-  // Preconnect to critical origins
-  const preconnect = [
-    '//fonts.gstatic.com'
-  ];
-  
-  preconnect.forEach(origin => {
-    const link = document.createElement('link');
-    link.rel = 'preconnect';
-    link.href = origin;
-    link.crossOrigin = 'anonymous';
-    head.appendChild(link);
-  });
-};
-
-export default {
-  lazy,
-  imageOptimization,
-  bundleOptimization,
-  apiOptimization,
-  memoryOptimization,
-  initializeOptimizations,
-  addResourceHints
->>>>>>> 5ff6a27c
 };