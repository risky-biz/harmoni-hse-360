--- conflicted
+++ resolved
@@ -1,123 +1,94 @@
-using Harmoni360.Application.Features.Configuration.Commands;
-using Harmoni360.Application.Features.Configuration.DTOs;
-using Harmoni360.Application.Features.Configuration.Queries;
-using MediatR;
-using Microsoft.AspNetCore.Authorization;
-using Microsoft.AspNetCore.Mvc;
-
-namespace Harmoni360.Web.Controllers;
-
-[ApiController]
-[Route("api/[controller]")]
-[Authorize]
-public class ConfigurationController : ControllerBase
-{
-    private readonly IMediator _mediator;
-
-    public ConfigurationController(IMediator mediator)
-    {
-        _mediator = mediator;
-    }
-
-    [HttpGet("departments")]
-    public async Task<IActionResult> GetDepartments([FromQuery] bool? isActive = true)
-    {
-        var query = new GetDepartmentsQuery { IsActive = isActive };
-        var result = await _mediator.Send(query);
-        return Ok(result);
-    }
-
-    [HttpGet("incident-categories")]
-    public async Task<IActionResult> GetIncidentCategories([FromQuery] bool? isActive = true)
-    {
-        var query = new GetIncidentCategoriesQuery { IsActive = isActive };
-        var result = await _mediator.Send(query);
-        return Ok(result);
-    }
-
-    [HttpGet("incident-locations")]
-    public async Task<IActionResult> GetIncidentLocations([FromQuery] bool? isActive = true, [FromQuery] string? building = null)
-    {
-        var query = new GetIncidentLocationsQuery { IsActive = isActive, Building = building };
-        var result = await _mediator.Send(query);
-        return Ok(result);
-    }
-
-    // Department management endpoints
-    [HttpPost("departments")]
-    public async Task<IActionResult> CreateDepartment([FromBody] CreateDepartmentCommand command)
-    {
-        var result = await _mediator.Send(command);
-        return Ok(new { id = result });
-    }
-
-    [HttpPut("departments/{id}")]
-    public async Task<IActionResult> UpdateDepartment(int id, [FromBody] UpdateDepartmentCommand command)
-    {
-        command.Id = id;
-        await _mediator.Send(command);
-        return Ok();
-    }
-
-    [HttpDelete("departments/{id}")]
-    public async Task<IActionResult> DeleteDepartment(int id)
-    {
-        var command = new DeleteDepartmentCommand { Id = id };
-        await _mediator.Send(command);
-        return Ok();
-    }
-
-    // Company Configuration endpoints
-<<<<<<< HEAD
-    // TODO: Uncomment when company configuration commands are implemented
-    // [HttpGet("company")]
-    // public async Task<IActionResult> GetCompanyConfiguration()
-    // {
-    //     var query = new GetActiveCompanyConfigurationQuery();
-    //     var result = await _mediator.Send(query);
-    //     return Ok(result);
-    // }
-
-    // [HttpPut("company")]
-    // [Authorize(Roles = "SuperAdmin,Developer")]
-    // public async Task<IActionResult> UpdateCompanyConfiguration([FromBody] UpdateCompanyConfigurationCommand command)
-    // {
-    //     var result = await _mediator.Send(command);
-    //     return Ok(result);
-    // }
-
-    // [HttpPost("company")]
-    // [Authorize(Roles = "SuperAdmin,Developer")]
-    // public async Task<IActionResult> CreateCompanyConfiguration([FromBody] CreateCompanyConfigurationCommand command)
-    // {
-    //     var result = await _mediator.Send(command);
-    //     return Ok(result);
-    // }
-}
-
-=======
-    [HttpGet("company")]
-    public async Task<IActionResult> GetCompanyConfiguration()
-    {
-        var query = new GetActiveCompanyConfigurationQuery();
-        var result = await _mediator.Send(query);
-        return Ok(result);
-    }
-
-    [HttpPut("company")]
-    [Authorize(Roles = "Administrator,SystemAdministrator")]
-    public async Task<IActionResult> UpdateCompanyConfiguration([FromBody] UpdateCompanyConfigurationCommand command)
-    {
-        var result = await _mediator.Send(command);
-        return Ok(result);
-    }
-
-    [HttpPost("company")]
-    [Authorize(Roles = "Administrator,SystemAdministrator")]
-    public async Task<IActionResult> CreateCompanyConfiguration([FromBody] CreateCompanyConfigurationCommand command)
-    {
-        var result = await _mediator.Send(command);
-        return Ok(result);
-    }
-}
->>>>>>> 47420463
+using Harmoni360.Application.Features.Configuration.Commands;
+using Harmoni360.Application.Features.Configuration.DTOs;
+using Harmoni360.Application.Features.Configuration.Queries;
+using MediatR;
+using Microsoft.AspNetCore.Authorization;
+using Microsoft.AspNetCore.Mvc;
+
+namespace Harmoni360.Web.Controllers;
+
+[ApiController]
+[Route("api/[controller]")]
+[Authorize]
+public class ConfigurationController : ControllerBase
+{
+    private readonly IMediator _mediator;
+
+    public ConfigurationController(IMediator mediator)
+    {
+        _mediator = mediator;
+    }
+
+    [HttpGet("departments")]
+    public async Task<IActionResult> GetDepartments([FromQuery] bool? isActive = true)
+    {
+        var query = new GetDepartmentsQuery { IsActive = isActive };
+        var result = await _mediator.Send(query);
+        return Ok(result);
+    }
+
+    [HttpGet("incident-categories")]
+    public async Task<IActionResult> GetIncidentCategories([FromQuery] bool? isActive = true)
+    {
+        var query = new GetIncidentCategoriesQuery { IsActive = isActive };
+        var result = await _mediator.Send(query);
+        return Ok(result);
+    }
+
+    [HttpGet("incident-locations")]
+    public async Task<IActionResult> GetIncidentLocations([FromQuery] bool? isActive = true, [FromQuery] string? building = null)
+    {
+        var query = new GetIncidentLocationsQuery { IsActive = isActive, Building = building };
+        var result = await _mediator.Send(query);
+        return Ok(result);
+    }
+
+    // Department management endpoints
+    [HttpPost("departments")]
+    public async Task<IActionResult> CreateDepartment([FromBody] CreateDepartmentCommand command)
+    {
+        var result = await _mediator.Send(command);
+        return Ok(new { id = result });
+    }
+
+    [HttpPut("departments/{id}")]
+    public async Task<IActionResult> UpdateDepartment(int id, [FromBody] UpdateDepartmentCommand command)
+    {
+        command.Id = id;
+        await _mediator.Send(command);
+        return Ok();
+    }
+
+    [HttpDelete("departments/{id}")]
+    public async Task<IActionResult> DeleteDepartment(int id)
+    {
+        var command = new DeleteDepartmentCommand { Id = id };
+        await _mediator.Send(command);
+        return Ok();
+    }
+
+    // Company Configuration endpoints
+    [HttpGet("company")]
+    public async Task<IActionResult> GetCompanyConfiguration()
+    {
+        var query = new GetActiveCompanyConfigurationQuery();
+        var result = await _mediator.Send(query);
+        return Ok(result);
+    }
+
+    [HttpPut("company")]
+    [Authorize(Roles = "SuperAdmin,Developer")]
+    public async Task<IActionResult> UpdateCompanyConfiguration([FromBody] UpdateCompanyConfigurationCommand command)
+    {
+        var result = await _mediator.Send(command);
+        return Ok(result);
+    }
+
+    [HttpPost("company")]
+    [Authorize(Roles = "SuperAdmin,Developer")]
+    public async Task<IActionResult> CreateCompanyConfiguration([FromBody] CreateCompanyConfigurationCommand command)
+    {
+        var result = await _mediator.Send(command);
+        return Ok(result);
+    }
+}