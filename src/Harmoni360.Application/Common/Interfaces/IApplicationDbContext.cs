--- conflicted
+++ resolved
@@ -1,11 +1,8 @@
 using Harmoni360.Domain.Entities;
 using Harmoni360.Domain.Entities.Security;
 using Harmoni360.Domain.Entities.Inspections;
-<<<<<<< HEAD
+using Harmoni360.Domain.Entities.Audits;
 using Harmoni360.Domain.Entities.Waste;
-=======
-using Harmoni360.Domain.Entities.Audits;
->>>>>>> 169dd738
 using Microsoft.EntityFrameworkCore;
 
 namespace Harmoni360.Application.Common.Interfaces;
@@ -102,7 +99,6 @@
     DbSet<LicenseRenewal> LicenseRenewals { get; }
     DbSet<LicenseCondition> LicenseConditions { get; }
     DbSet<LicenseAuditLog> LicenseAuditLogs { get; }
-
     // Waste Management
     DbSet<WasteReport> WasteReports { get; }
     DbSet<WasteAttachment> WasteAttachments { get; }
