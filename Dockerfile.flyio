--- conflicted
+++ resolved
@@ -16,13 +16,8 @@
 COPY src/ .
 
 # Build React app
-<<<<<<< HEAD
 WORKDIR /src/Harmoni360.Web/ClientApp
-RUN npm ci
-=======
-WORKDIR /src/HarmoniHSE360.Web/ClientApp
 RUN npm ci --legacy-peer-deps
->>>>>>> 7fedf123
 RUN npm run build
 
 # Build .NET app
