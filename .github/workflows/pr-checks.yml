--- conflicted
+++ resolved
@@ -38,13 +38,8 @@
         run: dotnet restore
 
       - name: Install Node.js dependencies
-<<<<<<< HEAD
         working-directory: src/Harmoni360.Web/ClientApp
         run: npm ci
-=======
-        working-directory: src/HarmoniHSE360.Web/ClientApp
-        run: npm ci --legacy-peer-deps
->>>>>>> f69e27a1
 
       - name: Run .NET code formatting check
         run: dotnet format --verify-no-changes --verbosity diagnostic
@@ -112,13 +107,8 @@
         run: dotnet restore
 
       - name: Install Node.js dependencies
-<<<<<<< HEAD
-        working-directory: src/Harmoni360.Web/ClientApp
-        run: npm ci
-=======
-        working-directory: src/HarmoniHSE360.Web/ClientApp
+        working-directory: src/Harmoni360.Web/ClientApp
         run: npm ci --legacy-peer-deps
->>>>>>> f69e27a1
 
       - name: Build .NET application
         run: dotnet build --no-restore --configuration Release
@@ -184,13 +174,8 @@
           cache-dependency-path: src/Harmoni360.Web/ClientApp/package-lock.json
 
       - name: Install Node.js dependencies
-<<<<<<< HEAD
         working-directory: src/Harmoni360.Web/ClientApp
         run: npm ci
-=======
-        working-directory: src/HarmoniHSE360.Web/ClientApp
-        run: npm ci --legacy-peer-deps
->>>>>>> f69e27a1
 
       - name: Run npm audit
         working-directory: src/Harmoni360.Web/ClientApp
@@ -269,25 +254,17 @@
         run: |
           dotnet ef migrations list --project src/Harmoni360.Infrastructure --startup-project src/Harmoni360.Web
         env:
-<<<<<<< HEAD
           ConnectionStrings__DefaultConnection: "Host=localhost;Port=5432;Database=harmoni360_migration_test;Username=postgres;Password=postgres"
-=======
-          ConnectionStrings__DefaultConnection: "Host=localhost;Port=5432;Database=harmonihse360_migration_test;Username=postgres;Password=postgres"
-        continue-on-error: true
->>>>>>> f69e27a1
-
+
+	continue-on-error: true      
       - name: Apply migrations
         run: |
           dotnet ef database update --project src/Harmoni360.Infrastructure --startup-project src/Harmoni360.Web
         env:
-<<<<<<< HEAD
           ConnectionStrings__DefaultConnection: "Host=localhost;Port=5432;Database=harmoni360_migration_test;Username=postgres;Password=postgres"
-=======
-          ConnectionStrings__DefaultConnection: "Host=localhost;Port=5432;Database=harmonihse360_migration_test;Username=postgres;Password=postgres"
-        continue-on-error: true
->>>>>>> f69e27a1
-
-  # PR Summary Comment
+
+      continue-on-error: true  
+# PR Summary Comment
   pr-summary:
     name: PR Summary
     runs-on: ubuntu-latest
