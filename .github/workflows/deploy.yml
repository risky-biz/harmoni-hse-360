name: Harmoni360 CI/CD Pipeline

"on":
  push:
    branches: [main, develop]
  pull_request:
    branches: [main]
  workflow_dispatch:
    inputs:
      environment:
        description: 'Environment to deploy to'
        required: true
        default: 'staging'
        type: choice
        options:
          - staging
          - production

env:
  DOTNET_VERSION: '8.0.x'
  NODE_VERSION: '20.x'
  REGISTRY: ghcr.io
  IMAGE_NAME: ${{ github.repository }}

jobs:
  # Build and Test Job
  build-and-test:
    name: Build and Test
    runs-on: ubuntu-latest

    services:
      postgres:
        image: postgres:15-alpine
        env:
          POSTGRES_PASSWORD: postgres
          POSTGRES_DB: harmoni360_test
        options: >-
          --health-cmd pg_isready
          --health-interval 10s
          --health-timeout 5s
          --health-retries 5
        ports:
          - 5432:5432

      redis:
        image: redis:7-alpine
        options: >-
          --health-cmd "redis-cli ping"
          --health-interval 10s
          --health-timeout 5s
          --health-retries 5
        ports:
          - 6379:6379

    steps:
      - name: Checkout code
        uses: actions/checkout@v4

      - name: Setup .NET
        uses: actions/setup-dotnet@v4
        with:
          dotnet-version: ${{ env.DOTNET_VERSION }}
          cache: false

      - name: Setup Node.js
        uses: actions/setup-node@v4
        with:
          node-version: ${{ env.NODE_VERSION }}
          cache: 'npm'
          cache-dependency-path: src/Harmoni360.Web/ClientApp/package-lock.json

      - name: Restore .NET dependencies
        run: dotnet restore

      - name: Install Node.js dependencies
        working-directory: src/Harmoni360.Web/ClientApp
        run: npm ci --legacy-peer-deps

      - name: Build .NET application
        run: dotnet build --no-restore --configuration Release

      - name: Build React application
        working-directory: src/Harmoni360.Web/ClientApp
        run: npm run build

      - name: Run .NET tests
        run: |
          dotnet test --no-build --configuration Release \
            --logger trx --results-directory TestResults \
            --collect:"XPlat Code Coverage" \
            /p:CollectCoverage=true \
            /p:CoverletOutputFormat=cobertura
        env:
          ConnectionStrings__DefaultConnection: "Host=localhost;Port=5432;Database=harmoni360_test;Username=postgres;Password=postgres"
          ConnectionStrings__Redis: "localhost:6379"
          Jwt__Key: "TestJwtKeyThatIsAtLeast32CharactersLongForTesting"

      - name: Run Frontend tests
        working-directory: src/Harmoni360.Web/ClientApp
        run: npm test -- --coverage --watchAll=false

      - name: Upload test results
        uses: actions/upload-artifact@v4
        if: always()
        with:
          name: test-results
          path: |
            TestResults/
            src/Harmoni360.Web/ClientApp/coverage/

      - name: Upload build artifacts
        uses: actions/upload-artifact@v4
        with:
          name: build-artifacts
          path: |
            src/Harmoni360.Web/bin/Release/
            src/Harmoni360.Web/ClientApp/dist/

  # Security Scanning Job
  security-scan:
    name: Security Scan
    runs-on: ubuntu-latest
    needs: build-and-test

    steps:
      - name: Checkout code
        uses: actions/checkout@v4

      - name: Run Trivy vulnerability scanner
        uses: aquasecurity/trivy-action@master
        with:
          scan-type: 'fs'
          scan-ref: '.'
          format: 'sarif'
          output: 'trivy-results.sarif'

      - name: Upload Trivy scan results
        uses: github/codeql-action/upload-sarif@v3
        if: always()
        with:
          sarif_file: 'trivy-results.sarif'

      - name: Setup .NET for security scan
        uses: actions/setup-dotnet@v4
        with:
          dotnet-version: ${{ env.DOTNET_VERSION }}
          cache: false

      - name: Setup Node.js for npm audit
        uses: actions/setup-node@v4
        with:
          node-version: ${{ env.NODE_VERSION }}
          cache: 'npm'
          cache-dependency-path: src/Harmoni360.Web/ClientApp/package-lock.json

      - name: Install Node.js dependencies for audit
        working-directory: src/Harmoni360.Web/ClientApp
        run: npm ci

      - name: Install security scan tools
        run: |
          npm install -g audit-ci

      - name: Run npm audit
        working-directory: src/Harmoni360.Web/ClientApp
        run: |
          npm audit --audit-level moderate || true
          audit-ci --config audit-ci.json || true
        continue-on-error: true

  # Docker Build Job
  docker-build:
    name: Build Docker Image
    runs-on: ubuntu-latest
    needs: [build-and-test, security-scan]
    if: github.event_name != 'pull_request'

    outputs:
      image-digest: ${{ steps.build.outputs.digest }}

    steps:
      - name: Checkout code
        uses: actions/checkout@v4

      - name: Set up Docker Buildx
        uses: docker/setup-buildx-action@v3

      - name: Log in to Container Registry
        uses: docker/login-action@v3
        with:
          registry: ${{ env.REGISTRY }}
          username: ${{ github.actor }}
          password: ${{ secrets.GITHUB_TOKEN }}

      - name: Extract metadata
        id: meta
        uses: docker/metadata-action@v5
        with:
          images: ${{ env.REGISTRY }}/${{ env.IMAGE_NAME }}
          tags: |
            type=ref,event=branch
            type=ref,event=pr
            type=sha,prefix={{branch}}-
            type=raw,value=latest,enable={{is_default_branch}}

      - name: Build and push Docker image
        id: build
        uses: docker/build-push-action@v6
        with:
          context: .
          file: ./Dockerfile.flyio
          push: true
          tags: ${{ steps.meta.outputs.tags }}
          labels: ${{ steps.meta.outputs.labels }}
          cache-from: type=gha
          cache-to: type=gha,mode=max
          platforms: linux/amd64

  # Deploy to Staging (using same app with staging environment)
  deploy-staging:
    name: Deploy to Staging
    runs-on: ubuntu-latest
    needs: docker-build
    if: github.ref == 'refs/heads/develop' || (github.event_name == 'workflow_dispatch' && github.event.inputs.environment == 'staging')
    environment: staging

    steps:
      - name: Checkout code
        uses: actions/checkout@v4

      - name: Setup Fly CLI
        uses: superfly/flyctl-actions/setup-flyctl@master

      - name: Deploy to Fly.io Staging Environment
        run: |
          # Deploy with staging environment variables
          flyctl deploy --config fly.toml --env ASPNETCORE_ENVIRONMENT=Staging
        env:
          FLY_API_TOKEN: ${{ secrets.FLY_API_TOKEN }}

      - name: Set staging environment secrets
        run: |
          flyctl secrets set ASPNETCORE_ENVIRONMENT="Staging" -a harmoni-hse-360
        env:
          FLY_API_TOKEN: ${{ secrets.FLY_API_TOKEN }}

      - name: Run database migrations (staging)
        run: |
          flyctl ssh console -a harmoni-hse-360 -C "cd /app && dotnet ef database update"
        env:
          FLY_API_TOKEN: ${{ secrets.FLY_API_TOKEN }}

      - name: Health check
        run: |
          sleep 30
          curl -f https://harmoni-hse-360.fly.dev/health || exit 1

      - name: Notify staging deployment success
        uses: 8398a7/action-slack@v3
        if: success()
        continue-on-error: true
        with:
          status: success
          text: "🚀 Harmoni360 successfully deployed to staging environment!"
        env:
          SLACK_WEBHOOK_URL: ${{ secrets.SLACK_WEBHOOK_URL }}

      - name: Notify staging deployment failure
        uses: 8398a7/action-slack@v3
        if: failure()
        continue-on-error: true
        with:
          status: failure
          text: "❌ Harmoni360 staging deployment failed!"
        env:
          SLACK_WEBHOOK_URL: ${{ secrets.SLACK_WEBHOOK_URL }}

  # Deploy to Production
  deploy-production:
    name: Deploy to Production
    runs-on: ubuntu-latest
    needs: docker-build
    if: github.ref == 'refs/heads/main' || (github.event_name == 'workflow_dispatch' && github.event.inputs.environment == 'production')
    environment: production

    steps:
      - name: Checkout code
        uses: actions/checkout@v4

      - name: Setup Fly CLI
        uses: superfly/flyctl-actions/setup-flyctl@master

      - name: Deploy to Fly.io Production
        run: |
          flyctl deploy --config fly.toml --env ASPNETCORE_ENVIRONMENT=Production
        env:
          FLY_API_TOKEN: ${{ secrets.FLY_API_TOKEN }}

      - name: Set production environment secrets
        run: |
          flyctl secrets set ASPNETCORE_ENVIRONMENT="Production" -a harmoni-hse-360
        env:
          FLY_API_TOKEN: ${{ secrets.FLY_API_TOKEN }}

      - name: Run database migrations
        run: |
          flyctl ssh console -a harmoni-hse-360 -C "cd /app && dotnet ef database update"
        env:
          FLY_API_TOKEN: ${{ secrets.FLY_API_TOKEN }}

      - name: Health check
        run: |
          sleep 30
<<<<<<< HEAD
          curl -f https://harmoni-hse-360.fly.dev/health || exit 1

      - name: Notify deployment success
        uses: 8398a7/action-slack@v3
        if: success()
        continue-on-error: true
        with:
          status: success
          text: "🚀 Harmoni360 successfully deployed to production!"
        env:
          SLACK_WEBHOOK_URL: ${{ secrets.SLACK_WEBHOOK_URL }}

      - name: Notify deployment failure
        uses: 8398a7/action-slack@v3
        if: failure()
        continue-on-error: true
        with:
          status: failure
          text: "❌ Harmoni360 production deployment failed!"
        env:
          SLACK_WEBHOOK_URL: ${{ secrets.SLACK_WEBHOOK_URL }}
=======
          curl -f https://harmonihse360-app.fly.dev/health || exit 1
>>>>>>> 7fedf123
<|MERGE_RESOLUTION|>--- conflicted
+++ resolved
@@ -27,13 +27,13 @@
   build-and-test:
     name: Build and Test
     runs-on: ubuntu-latest
-
+    
     services:
       postgres:
         image: postgres:15-alpine
         env:
           POSTGRES_PASSWORD: postgres
-          POSTGRES_DB: harmoni360_test
+          POSTGRES_DB: harmonihse360_test
         options: >-
           --health-cmd pg_isready
           --health-interval 10s
@@ -41,7 +41,7 @@
           --health-retries 5
         ports:
           - 5432:5432
-
+      
       redis:
         image: redis:7-alpine
         options: >-
@@ -121,7 +121,7 @@
     name: Security Scan
     runs-on: ubuntu-latest
     needs: build-and-test
-
+    
     steps:
       - name: Checkout code
         uses: actions/checkout@v4
@@ -155,7 +155,7 @@
 
       - name: Install Node.js dependencies for audit
         working-directory: src/Harmoni360.Web/ClientApp
-        run: npm ci
+        run: npm ci --legacy-peer-deps
 
       - name: Install security scan tools
         run: |
@@ -174,7 +174,7 @@
     runs-on: ubuntu-latest
     needs: [build-and-test, security-scan]
     if: github.event_name != 'pull_request'
-
+    
     outputs:
       image-digest: ${{ steps.build.outputs.digest }}
 
@@ -223,7 +223,7 @@
     needs: docker-build
     if: github.ref == 'refs/heads/develop' || (github.event_name == 'workflow_dispatch' && github.event.inputs.environment == 'staging')
     environment: staging
-
+    
     steps:
       - name: Checkout code
         uses: actions/checkout@v4
@@ -255,25 +255,7 @@
           sleep 30
           curl -f https://harmoni-hse-360.fly.dev/health || exit 1
 
-      - name: Notify staging deployment success
-        uses: 8398a7/action-slack@v3
-        if: success()
-        continue-on-error: true
-        with:
-          status: success
-          text: "🚀 Harmoni360 successfully deployed to staging environment!"
-        env:
-          SLACK_WEBHOOK_URL: ${{ secrets.SLACK_WEBHOOK_URL }}
-
-      - name: Notify staging deployment failure
-        uses: 8398a7/action-slack@v3
-        if: failure()
-        continue-on-error: true
-        with:
-          status: failure
-          text: "❌ Harmoni360 staging deployment failed!"
-        env:
-          SLACK_WEBHOOK_URL: ${{ secrets.SLACK_WEBHOOK_URL }}
+
 
   # Deploy to Production
   deploy-production:
@@ -282,7 +264,7 @@
     needs: docker-build
     if: github.ref == 'refs/heads/main' || (github.event_name == 'workflow_dispatch' && github.event.inputs.environment == 'production')
     environment: production
-
+    
     steps:
       - name: Checkout code
         uses: actions/checkout@v4
@@ -311,28 +293,5 @@
       - name: Health check
         run: |
           sleep 30
-<<<<<<< HEAD
           curl -f https://harmoni-hse-360.fly.dev/health || exit 1
 
-      - name: Notify deployment success
-        uses: 8398a7/action-slack@v3
-        if: success()
-        continue-on-error: true
-        with:
-          status: success
-          text: "🚀 Harmoni360 successfully deployed to production!"
-        env:
-          SLACK_WEBHOOK_URL: ${{ secrets.SLACK_WEBHOOK_URL }}
-
-      - name: Notify deployment failure
-        uses: 8398a7/action-slack@v3
-        if: failure()
-        continue-on-error: true
-        with:
-          status: failure
-          text: "❌ Harmoni360 production deployment failed!"
-        env:
-          SLACK_WEBHOOK_URL: ${{ secrets.SLACK_WEBHOOK_URL }}
-=======
-          curl -f https://harmonihse360-app.fly.dev/health || exit 1
->>>>>>> 7fedf123
