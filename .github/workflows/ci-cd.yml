--- conflicted
+++ resolved
@@ -47,16 +47,7 @@
       uses: actions/setup-dotnet@v4
       with:
         dotnet-version: ${{ env.DOTNET_VERSION }}
-<<<<<<< HEAD
-        cache: true
-        cache-dependency-path: |
-          src/Harmoni360.Application/packages.lock.json
-          src/Harmoni360.Domain/packages.lock.json
-          src/Harmoni360.Infrastructure/packages.lock.json
-          src/Harmoni360.Web/packages.lock.json
-=======
         cache: false
->>>>>>> f69e27a1
 
     - name: Setup Node.js
       uses: actions/setup-node@v4
@@ -69,13 +60,8 @@
       run: dotnet restore
 
     - name: Install Node.js dependencies
-<<<<<<< HEAD
       working-directory: src/Harmoni360.Web/ClientApp
       run: npm ci
-=======
-      working-directory: src/HarmoniHSE360.Web/ClientApp
-      run: npm ci --legacy-peer-deps
->>>>>>> f69e27a1
 
     - name: Build .NET application
       run: dotnet build --no-restore --configuration Release
@@ -110,16 +96,7 @@
       uses: actions/setup-dotnet@v4
       with:
         dotnet-version: ${{ env.DOTNET_VERSION }}
-<<<<<<< HEAD
-        cache: true
-        cache-dependency-path: |
-          src/Harmoni360.Application/packages.lock.json
-          src/Harmoni360.Domain/packages.lock.json
-          src/Harmoni360.Infrastructure/packages.lock.json
-          src/Harmoni360.Web/packages.lock.json
-=======
         cache: false
->>>>>>> f69e27a1
 
     - name: Setup Node.js
       uses: actions/setup-node@v4
@@ -132,13 +109,8 @@
       run: dotnet restore
 
     - name: Install Node.js dependencies
-<<<<<<< HEAD
       working-directory: src/Harmoni360.Web/ClientApp
       run: npm ci
-=======
-      working-directory: src/HarmoniHSE360.Web/ClientApp
-      run: npm ci --legacy-peer-deps
->>>>>>> f69e27a1
 
     - name: Check .NET formatting
       run: dotnet format --verify-no-changes --verbosity diagnostic
